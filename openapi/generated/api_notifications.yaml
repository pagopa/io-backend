openapi: 3.0.1
info:
<<<<<<< HEAD
=======
  version: 16.12.1
>>>>>>> f17c2dd5
  title: Proxy API
  description: Mobile and web proxy API gateway.
  version: 16.12.0
servers:
  - url: https://localhost/api/v1
security:
  - Token: []
paths:
  /notify:
    post:
      summary: Notify a user
      description: Post the notification to the user using a push notification.
      operationId: notify
      requestBody:
        content:
          application/json:
            schema:
              $ref: '#/components/schemas/Notification'
        required: true
      responses:
        '200':
          description: Success.
          content:
            application/json:
              schema:
                $ref: '#/components/schemas/SuccessResponse'
              example:
                message: ok
        '400':
          description: Bad request
          content:
            application/json:
              schema:
                $ref: '#/components/schemas/ProblemJson'
        '401':
          description: Token null or invalid.
          content: {}
        '500':
          description: >-
            There was an error in forwarding the notification to the
            Notification Hub.
          content:
            application/json:
              schema:
                $ref: '#/components/schemas/ProblemJson'
      x-codegen-request-body-name: body
    x-swagger-router-controller: NotificationController
components:
  schemas:
    NotificationMessage:
      allOf:
        - $ref: '#/components/schemas/CreatedMessageWithContent'
        - $ref: '#/components/schemas/CreatedMessageWithoutContent'
      x-one-of: true
    Notification:
      title: Notification
      required:
        - message
        - sender_metadata
      type: object
      properties:
        message:
          $ref: '#/components/schemas/NotificationMessage'
        sender_metadata:
          $ref: '#/components/schemas/SenderMetadata'
      description: A received Notification.
    SuccessResponse:
      type: object
      properties:
        message:
          type: string
    ServiceId:
      type: string
      description: |-
        The ID of the Service. Equals the subscriptionId of a registered
        API user.
      minLength: 1
    CreatedMessageWithContent:
      type: object
      properties:
        id:
          type: string
        fiscal_code:
          $ref: '#/components/schemas/FiscalCode'
        time_to_live:
          $ref: '#/components/schemas/TimeToLiveSeconds'
        created_at:
          $ref: '#/components/schemas/Timestamp'
        content:
          $ref: '#/components/schemas/NewMessageContent'
        sender_service_id:
          $ref: '#/components/schemas/ServiceId'
      required:
        - id
        - fiscal_code
        - created_at
        - content
        - sender_service_id
    CreatedMessageWithoutContent:
      type: object
      properties:
        id:
          type: string
        fiscal_code:
          $ref: '#/components/schemas/FiscalCode'
        time_to_live:
          $ref: '#/components/schemas/TimeToLiveSeconds'
        created_at:
          $ref: '#/components/schemas/Timestamp'
        sender_service_id:
          $ref: '#/components/schemas/ServiceId'
      required:
        - id
        - fiscal_code
        - created_at
        - sender_service_id
    TimeToLiveSeconds:
      type: integer
      default: 3600
      minimum: 3600
      maximum: 604800
      description: |-
        This parameter specifies for how long (in seconds) the system will
        try to deliver the message to the channels configured by the user.
      example: 3600
    SenderMetadata:
      title: Sender metadata
      description: Metadata associated to a sender (service).
      type: object
      properties:
        service_name:
          $ref: '#/components/schemas/ServiceName'
        organization_name:
          $ref: '#/components/schemas/OrganizationName'
        department_name:
          $ref: '#/components/schemas/DepartmentName'
      required:
        - service_name
        - organization_name
        - department_name
    ServiceName:
      type: string
      description: The name of the service. Will be added to the content of sent messages.
      minLength: 1
    OrganizationName:
      type: string
      description: |-
        The organization that runs the service. Will be added to the content
        of sent messages to identify the sender.
      minLength: 1
    DepartmentName:
      type: string
      description: |-
        The department inside the organization that runs the service. Will
        be added to the content of sent messages.
      minLength: 1
    Timestamp:
      type: string
      format: UTCISODateFromString
      description: A date-time field in ISO-8601 format and UTC timezone.
      x-import: '@pagopa/ts-commons/lib/dates'
      example: '2018-10-13T00:00:00.000Z'
    FiscalCode:
      type: string
      description: User's fiscal code.
      format: FiscalCode
      x-import: '@pagopa/ts-commons/lib/strings'
      example: SPNDNL80R13C555X
    MessageContent:
      allOf:
        - $ref: '#/components/schemas/MessageContentBase'
        - type: object
          properties:
            payment_data:
              $ref: '#/components/schemas/PaymentData'
            prescription_data:
              $ref: '#/components/schemas/PrescriptionData'
            legal_data:
              $ref: '#/components/schemas/LegalData'
            eu_covid_cert:
              $ref: '#/components/schemas/EUCovidCert'
            third_party_data:
              $ref: '#/components/schemas/ThirdPartyData'
            due_date:
              $ref: '#/components/schemas/Timestamp'
    NewMessageContent:
      allOf:
        - $ref: '#/components/schemas/MessageContentBase'
        - type: object
          properties:
            payment_data:
              $ref: '#/components/schemas/PaymentDataWithRequiredPayee'
            due_date:
              $ref: '#/components/schemas/Timestamp'
            prescription_data:
              $ref: '#/components/schemas/PrescriptionData'
            eu_covid_cert:
              $ref: '#/components/schemas/EUCovidCert'
            third_party_data:
              $ref: '#/components/schemas/ThirdPartyData'
            legal_data:
              $ref: '#/components/schemas/LegalData'
    MessageContentBase:
      type: object
      properties:
        subject:
          $ref: '#/components/schemas/MessageSubject'
        markdown:
          $ref: '#/components/schemas/MessageBodyMarkdown'
        require_secure_channels:
          type: boolean
          description: When true, messages won't trigger email notifications (only push).
      required:
        - subject
        - markdown
    MessageSubject:
      type: string
      description: >-
        The subject of the message - note that only some notification

        channels support the display of a subject. When a subject is not
        provided,

        one gets generated from the client attributes.
      minLength: 10
      maxLength: 120
      example: Welcome new user !
    MessageBodyMarkdown:
      type: string
      description: |-
        The full version of the message, in plain text or Markdown format. The
        content of this field will be delivered to channels that don't have any
        limit in terms of content size (e.g. email, etc...).
      minLength: 80
      maxLength: 10000
      example: |-
        # This is a markdown header

        to show how easily markdown can be converted to **HTML**

        Remember: this has to be a long text.
    PaymentNoticeNumber:
      description: >-
        The field "Numero Avviso" of pagoPa, needed to identify the payment.
        Format is `<aux digit(1n)>[<application code> (2n)]<codice IUV
        (15|17n)>`. See [pagoPa
        specs](https://docs.pagopa.it/saci/specifiche-attuative-dei-codici-identificativi-di-versamento-riversamento-e-rendicontazione/premessa)
        for more info on this field and the IUV.
      type: string
      pattern: ^[0123][0-9]{17}$
    PaymentAmount:
      description: >-
        Amount of payment in euro cent. PagoPA accepts up to 9999999999 euro
        cents.
      type: integer
      minimum: 1
      maximum: 9999999999
    PaymentData:
      allOf:
        - $ref: '#/components/schemas/PaymentDataBase'
        - type: object
          properties:
            payee:
              $ref: '#/components/schemas/Payee'
    PaymentDataBase:
      type: object
      description: Metadata needed to process pagoPA payments.
      properties:
        amount:
          $ref: '#/components/schemas/PaymentAmount'
        notice_number:
          $ref: '#/components/schemas/PaymentNoticeNumber'
        invalid_after_due_date:
          type: boolean
          default: false
      required:
        - amount
        - notice_number
    Payee:
      type: object
      description: Metadata needed to explicit payment's payee.
      properties:
        fiscal_code:
          type: string
          description: Organization fiscal code.
          format: OrganizationFiscalCode
          x-import: '@pagopa/ts-commons/lib/strings'
          example: '12345678901'
      required:
        - fiscal_code
    PaymentDataWithRequiredPayee:
      allOf:
        - $ref: '#/components/schemas/PaymentDataBase'
        - type: object
          properties:
            payee:
              $ref: '#/components/schemas/Payee'
          required:
            - payee
    PrescriptionData:
      type: object
      description: Metadata needed to process medical prescriptions.
      properties:
        nre:
          description: >-
            The field *Numero ricetta elettronica* identifies the medical
            prescription at national level.
          type: string
          minLength: 15
          maxLength: 15
        iup:
          description: >-
            The field *Identificativo Unico di Prescrizione* identifies the
            medical prescription at regional level.
          type: string
          minLength: 1
          maxLength: 16
        prescriber_fiscal_code:
          type: string
          description: Fiscal code of the Doctor that made the prescription.
          format: FiscalCode
          x-import: '@pagopa/ts-commons/lib/strings'
          example: TCNZRO80R13C555Y
      required:
        - nre
    EUCovidCert:
      type: object
      description: Paylod with access token to retrieve a EU Covid Certificate
      properties:
        auth_code:
          type: string
      required:
        - auth_code
    ThirdPartyData:
      type: object
      description: >-
        Payload containing all information needed to retrieve and visualize
        third party message details
      properties:
        id:
          type: string
          description: >-
            Unique id for retrieving third party enriched information about the
            message
          minLength: 1
        original_sender:
          type: string
          description: Either a ServiceId or a simple string representing the sender name
          minLength: 1
        original_receipt_date:
          $ref: '#/components/schemas/Timestamp'
        has_attachments:
          type: boolean
          default: false
        has_remote_content:
          type: boolean
          default: false
        has_precondition:
          type: string
          x-extensible-enum:
            - ALWAYS
            - ONCE
            - NEVER
        summary:
          type: string
          minLength: 1
        configuration_id:
          type: string
          description: Ulid string.
          format: Ulid
          x-import: '@pagopa/ts-commons/lib/strings'
          example: 01ARZ3NDEKTSV4RRFFQ69G5FAV
      required:
        - id
    LegalData:
      type: object
      properties:
        sender_mail_from:
          type: string
          minLength: 1
        has_attachment:
          type: boolean
          default: false
        message_unique_id:
          type: string
          minLength: 1
        original_message_url:
          type: string
          minLength: 1
        pec_server_service_id:
          $ref: '#/components/schemas/ServiceId'
      required:
        - sender_mail_from
        - has_attachment
        - message_unique_id
    ProblemJson:
      type: object
      properties:
        type:
          type: string
          format: uri
          description: |-
            An absolute URI that identifies the problem type. When dereferenced,
            it SHOULD provide human-readable documentation for the problem type
            (e.g., using HTML).
          default: about:blank
          example: https://example.com/problem/constraint-violation
        title:
          type: string
          description: >-
            A short, summary of the problem type. Written in english and
            readable

            for engineers (usually not suited for non technical stakeholders and

            not localized); example: Service Unavailable
        status:
          type: integer
          format: int32
          description: >-
            The HTTP status code generated by the origin server for this
            occurrence of the problem.
          minimum: 100
          maximum: 600
          exclusiveMaximum: true
          example: 200
        detail:
          type: string
          description: |-
            A human readable explanation specific to this occurrence of the
            problem.
          example: There was an error processing the request
        instance:
          type: string
          format: uri
          description: >-
            An absolute URI that identifies the specific occurrence of the
            problem.

            It may or may not yield further information if dereferenced.
  securitySchemes:
    Token:
      type: apiKey
      name: token
      in: query<|MERGE_RESOLUTION|>--- conflicted
+++ resolved
@@ -1,12 +1,8 @@
 openapi: 3.0.1
 info:
-<<<<<<< HEAD
-=======
-  version: 16.12.1
->>>>>>> f17c2dd5
   title: Proxy API
   description: Mobile and web proxy API gateway.
-  version: 16.12.0
+  version: 16.12.1
 servers:
   - url: https://localhost/api/v1
 security:
