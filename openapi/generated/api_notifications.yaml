openapi: 3.0.2
info:
<<<<<<< HEAD
  title: Internal API for Communication domain
  description: Internal API for Communication domain to handle push notifications.
  version: 16.18.0
servers:
  - url: https://localhost/api/v1
security:
  - Token: []
paths:
  /notify:
    post:
      summary: Notify a user
      description: Post the notification to the user using a push notification.
      operationId: notify
      requestBody:
        content:
          application/json:
            schema:
              $ref: '#/components/schemas/Notification'
        required: true
      responses:
        '200':
          description: Success.
          content:
            application/json:
              schema:
                $ref: '#/components/schemas/SuccessResponse'
              example:
                message: ok
        '400':
          description: Bad request
          content:
            application/json:
              schema:
                $ref: '#/components/schemas/ProblemJson'
        '401':
          description: Token null or invalid.
          content: {}
        '500':
          description: >-
            There was an error in forwarding the notification to the
            Notification Hub.
          content:
            application/json:
              schema:
                $ref: '#/components/schemas/ProblemJson'
    x-swagger-router-controller: NotificationController
components:
  schemas:
    NotificationMessage:
      allOf:
        - $ref: '#/components/schemas/CreatedMessageWithContent'
        - $ref: '#/components/schemas/CreatedMessageWithoutContent'
      x-one-of: true
    Notification:
      title: Notification
      required:
        - message
        - sender_metadata
      type: object
      properties:
        message:
          $ref: '#/components/schemas/NotificationMessage'
        sender_metadata:
          $ref: '#/components/schemas/SenderMetadata'
      description: A received Notification.
    SuccessResponse:
      type: object
      properties:
        message:
          type: string
    ServiceId:
      type: string
      description: |-
        The ID of the Service. Equals the subscriptionId of a registered
        API user.
      minLength: 1
    CreatedMessageWithContent:
      type: object
      properties:
        id:
          type: string
        fiscal_code:
          $ref: '#/components/schemas/FiscalCode'
        time_to_live:
          $ref: '#/components/schemas/TimeToLiveSeconds'
        created_at:
          $ref: '#/components/schemas/Timestamp'
        content:
          $ref: '#/components/schemas/NewMessageContent'
        sender_service_id:
          $ref: '#/components/schemas/ServiceId'
      required:
        - id
        - fiscal_code
        - created_at
        - content
        - sender_service_id
    CreatedMessageWithoutContent:
      type: object
      properties:
        id:
          type: string
        fiscal_code:
          $ref: '#/components/schemas/FiscalCode'
        time_to_live:
          $ref: '#/components/schemas/TimeToLiveSeconds'
        created_at:
          $ref: '#/components/schemas/Timestamp'
        sender_service_id:
          $ref: '#/components/schemas/ServiceId'
      required:
        - id
        - fiscal_code
        - created_at
        - sender_service_id
    TimeToLiveSeconds:
      type: integer
      default: 3600
      minimum: 3600
      maximum: 604800
      description: |-
        This parameter specifies for how long (in seconds) the system will
        try to deliver the message to the channels configured by the user.
      example: 3600
    SenderMetadata:
      title: Sender metadata
      description: Metadata associated to a sender (service).
      type: object
      properties:
        service_name:
          $ref: '#/components/schemas/ServiceName'
        organization_name:
          $ref: '#/components/schemas/OrganizationName'
        department_name:
          $ref: '#/components/schemas/DepartmentName'
      required:
        - service_name
        - organization_name
        - department_name
    ServiceName:
      type: string
      description: The name of the service. Will be added to the content of sent messages.
      minLength: 1
    OrganizationName:
      type: string
      description: |-
        The organization that runs the service. Will be added to the content
        of sent messages to identify the sender.
      minLength: 1
    DepartmentName:
      type: string
      description: |-
        The department inside the organization that runs the service. Will
        be added to the content of sent messages.
      minLength: 1
    Timestamp:
      type: string
      format: UTCISODateFromString
      description: A date-time field in ISO-8601 format and UTC timezone.
      x-import: '@pagopa/ts-commons/lib/dates'
      example: '2018-10-13T00:00:00.000Z'
    FiscalCode:
      type: string
      description: User's fiscal code.
      format: FiscalCode
      x-import: '@pagopa/ts-commons/lib/strings'
      example: SPNDNL80R13C555X
    MessageContent:
      allOf:
        - $ref: '#/components/schemas/MessageContentBase'
        - type: object
          properties:
            payment_data:
              $ref: '#/components/schemas/PaymentData'
            prescription_data:
              $ref: '#/components/schemas/PrescriptionData'
            legal_data:
              $ref: '#/components/schemas/LegalData'
            eu_covid_cert:
              $ref: '#/components/schemas/EUCovidCert'
            third_party_data:
              $ref: '#/components/schemas/ThirdPartyData'
            due_date:
              $ref: '#/components/schemas/Timestamp'
    NewMessageContent:
      allOf:
        - $ref: '#/components/schemas/MessageContentBase'
        - type: object
          properties:
            payment_data:
              $ref: '#/components/schemas/PaymentDataWithRequiredPayee'
            due_date:
              $ref: '#/components/schemas/Timestamp'
            prescription_data:
              $ref: '#/components/schemas/PrescriptionData'
            eu_covid_cert:
              $ref: '#/components/schemas/EUCovidCert'
            third_party_data:
              $ref: '#/components/schemas/ThirdPartyData'
            legal_data:
              $ref: '#/components/schemas/LegalData'
    MessageContentBase:
      type: object
      properties:
        subject:
          $ref: '#/components/schemas/MessageSubject'
        markdown:
          $ref: '#/components/schemas/MessageBodyMarkdown'
        require_secure_channels:
          type: boolean
          description: When true, messages won't trigger email notifications (only push).
      required:
        - subject
        - markdown
    MessageSubject:
      type: string
      description: >-
        The subject of the message - note that only some notification

        channels support the display of a subject. When a subject is not
        provided,

        one gets generated from the client attributes.
      minLength: 10
      maxLength: 120
      example: Welcome new user !
    MessageBodyMarkdown:
      type: string
      description: |-
        The full version of the message, in plain text or Markdown format. The
        content of this field will be delivered to channels that don't have any
        limit in terms of content size (e.g. email, etc...).
      minLength: 80
      maxLength: 10000
      example: |-
        # This is a markdown header
=======
  version: 17.1.0
  title: Proxy API
  description: Mobile and web proxy API gateway.
host: localhost
basePath: /api/v1
schemes:
  - https
security:
  - Token: []
paths:
  /dummy:
    get:
      responses:
        '200':
          description: ok
definitions:
  CreatedMessageWithContent:
    type: object
    properties:
      id:
        type: string
      fiscal_code:
        $ref: '#/definitions/FiscalCode'
      time_to_live:
        $ref: '#/definitions/TimeToLiveSeconds'
      created_at:
        $ref: '#/definitions/Timestamp'
      content:
        allOf:
          - $ref: '#/definitions/MessageContent/allOf/0'
          - type: object
            properties:
              payment_data:
                allOf:
                  - $ref: '#/definitions/PaymentData/allOf/0'
                  - type: object
                    properties:
                      payee:
                        $ref: '#/definitions/PaymentData/allOf/1/properties/payee'
                    required:
                      - payee
              due_date:
                $ref: '#/definitions/Timestamp'
              prescription_data:
                $ref: >-
                  #/definitions/MessageContent/allOf/1/properties/prescription_data
              eu_covid_cert:
                $ref: '#/definitions/MessageContent/allOf/1/properties/eu_covid_cert'
              third_party_data:
                $ref: >-
                  #/definitions/MessageContent/allOf/1/properties/third_party_data
              legal_data:
                $ref: '#/definitions/MessageContent/allOf/1/properties/legal_data'
      sender_service_id:
        type: string
        description: |-
          The ID of the Service. Equals the subscriptionId of a registered
          API user.
        minLength: 1
    required:
      - id
      - fiscal_code
      - created_at
      - content
      - sender_service_id
  CreatedMessageWithoutContent:
    type: object
    properties:
      id:
        type: string
      fiscal_code:
        $ref: '#/definitions/FiscalCode'
      time_to_live:
        $ref: '#/definitions/TimeToLiveSeconds'
      created_at:
        $ref: '#/definitions/Timestamp'
      sender_service_id:
        $ref: '#/definitions/CreatedMessageWithContent/properties/sender_service_id'
    required:
      - id
      - fiscal_code
      - created_at
      - sender_service_id
  TimeToLiveSeconds:
    type: integer
    default: 3600
    minimum: 3600
    maximum: 604800
    description: |-
      This parameter specifies for how long (in seconds) the system will
      try to deliver the message to the channels configured by the user.
    example: 3600
  SenderMetadata:
    title: Sender metadata
    description: Metadata associated to a sender (service).
    type: object
    properties:
      service_name:
        $ref: '#/definitions/ServiceName'
      organization_name:
        $ref: '#/definitions/OrganizationName'
      department_name:
        $ref: '#/definitions/DepartmentName'
    required:
      - service_name
      - organization_name
      - department_name
  ServiceName:
    type: string
    description: The name of the service. Will be added to the content of sent messages.
    minLength: 1
  OrganizationName:
    type: string
    description: |-
      The organization that runs the service. Will be added to the content
      of sent messages to identify the sender.
    minLength: 1
  DepartmentName:
    type: string
    description: |-
      The department inside the organization that runs the service. Will
      be added to the content of sent messages.
    minLength: 1
  Timestamp:
    type: string
    format: UTCISODateFromString
    description: A date-time field in ISO-8601 format and UTC timezone.
    x-import: '@pagopa/ts-commons/lib/dates'
    example: '2018-10-13T00:00:00.000Z'
  FiscalCode:
    type: string
    description: User's fiscal code.
    format: FiscalCode
    x-import: '@pagopa/ts-commons/lib/strings'
    example: SPNDNL80R13C555X
  MessageContent:
    allOf:
      - type: object
        properties:
          subject:
            $ref: '#/definitions/MessageSubject'
          markdown:
            $ref: '#/definitions/MessageBodyMarkdown'
          require_secure_channels:
            type: boolean
            description: When true, messages won't trigger email notifications (only push).
        required:
          - subject
          - markdown
      - type: object
        properties:
          payment_data:
            $ref: '#/definitions/PaymentData'
          prescription_data:
            type: object
            description: Metadata needed to process medical prescriptions.
            properties:
              nre:
                description: >-
                  The field *Numero ricetta elettronica* identifies the medical
                  prescription at national level.
                type: string
                minLength: 15
                maxLength: 15
              iup:
                description: >-
                  The field *Identificativo Unico di Prescrizione* identifies
                  the medical prescription at regional level.
                type: string
                minLength: 1
                maxLength: 16
              prescriber_fiscal_code:
                type: string
                description: Fiscal code of the Doctor that made the prescription.
                format: FiscalCode
                x-import: '@pagopa/ts-commons/lib/strings'
                example: TCNZRO80R13C555Y
            required:
              - nre
          legal_data:
            type: object
            properties:
              sender_mail_from:
                type: string
                minLength: 1
              has_attachment:
                type: boolean
                default: false
              message_unique_id:
                type: string
                minLength: 1
              original_message_url:
                type: string
                minLength: 1
              pec_server_service_id:
                $ref: >-
                  #/definitions/CreatedMessageWithContent/properties/sender_service_id
            required:
              - sender_mail_from
              - has_attachment
              - message_unique_id
          eu_covid_cert:
            type: object
            description: Paylod with access token to retrieve a EU Covid Certificate
            properties:
              auth_code:
                type: string
            required:
              - auth_code
          third_party_data:
            type: object
            description: >-
              Payload containing all information needed to retrieve and
              visualize third party message details
            properties:
              id:
                type: string
                description: >-
                  Unique id for retrieving third party enriched information
                  about the message
                minLength: 1
              original_sender:
                type: string
                description: >-
                  Either a ServiceId or a simple string representing the sender
                  name
                minLength: 1
              original_receipt_date:
                $ref: '#/definitions/Timestamp'
              has_attachments:
                type: boolean
                default: false
              has_remote_content:
                type: boolean
                default: false
              has_precondition:
                type: string
                x-extensible-enum:
                  - ALWAYS
                  - ONCE
                  - NEVER
              summary:
                type: string
                minLength: 1
              configuration_id:
                type: string
                description: Ulid string.
                format: Ulid
                x-import: '@pagopa/ts-commons/lib/strings'
                example: 01ARZ3NDEKTSV4RRFFQ69G5FAV
            required:
              - id
          due_date:
            $ref: '#/definitions/Timestamp'
  MessageSubject:
    type: string
    description: |-
      The subject of the message - note that only some notification
      channels support the display of a subject. When a subject is not provided,
      one gets generated from the client attributes.
    minLength: 10
    maxLength: 120
    example: Welcome new user !
  MessageBodyMarkdown:
    type: string
    description: |-
      The full version of the message, in plain text or Markdown format. The
      content of this field will be delivered to channels that don't have any
      limit in terms of content size (e.g. email, etc...).
    minLength: 80
    maxLength: 10000
    example: |-
      # This is a markdown header
>>>>>>> c9df28ce

        to show how easily markdown can be converted to **HTML**

        Remember: this has to be a long text.
    PaymentNoticeNumber:
      description: >-
        The field "Numero Avviso" of pagoPa, needed to identify the payment.
        Format is `<aux digit(1n)>[<application code> (2n)]<codice IUV
        (15|17n)>`. See [pagoPa
        specs](https://docs.pagopa.it/saci/specifiche-attuative-dei-codici-identificativi-di-versamento-riversamento-e-rendicontazione/premessa)
        for more info on this field and the IUV.
      type: string
      pattern: ^[0123][0-9]{17}$
    PaymentAmount:
      description: >-
        Amount of payment in euro cent. PagoPA accepts up to 9999999999 euro
        cents.
      type: integer
      minimum: 1
      maximum: 9999999999
    PaymentData:
      allOf:
        - $ref: '#/components/schemas/PaymentDataBase'
        - type: object
          properties:
            payee:
              $ref: '#/components/schemas/Payee'
    PaymentDataBase:
      type: object
      description: Metadata needed to process pagoPA payments.
      properties:
        amount:
          $ref: '#/components/schemas/PaymentAmount'
        notice_number:
          $ref: '#/components/schemas/PaymentNoticeNumber'
        invalid_after_due_date:
          type: boolean
          default: false
      required:
        - amount
        - notice_number
    Payee:
      type: object
      description: Metadata needed to explicit payment's payee.
      properties:
        fiscal_code:
          type: string
          description: Organization fiscal code.
          format: OrganizationFiscalCode
          x-import: '@pagopa/ts-commons/lib/strings'
          example: '12345678901'
      required:
        - fiscal_code
    PaymentDataWithRequiredPayee:
      allOf:
        - $ref: '#/components/schemas/PaymentDataBase'
        - type: object
          properties:
            payee:
              $ref: '#/components/schemas/Payee'
          required:
            - payee
    PrescriptionData:
      type: object
      description: Metadata needed to process medical prescriptions.
      properties:
        nre:
          description: >-
            The field *Numero ricetta elettronica* identifies the medical
            prescription at national level.
          type: string
          minLength: 15
          maxLength: 15
        iup:
          description: >-
            The field *Identificativo Unico di Prescrizione* identifies the
            medical prescription at regional level.
          type: string
          minLength: 1
          maxLength: 16
        prescriber_fiscal_code:
          type: string
          description: Fiscal code of the Doctor that made the prescription.
          format: FiscalCode
          x-import: '@pagopa/ts-commons/lib/strings'
          example: TCNZRO80R13C555Y
      required:
        - nre
    EUCovidCert:
      type: object
      description: Paylod with access token to retrieve a EU Covid Certificate
      properties:
        auth_code:
          type: string
      required:
        - auth_code
    ThirdPartyData:
      type: object
      description: >-
        Payload containing all information needed to retrieve and visualize
        third party message details
      properties:
        id:
          type: string
          description: >-
            Unique id for retrieving third party enriched information about the
            message
          minLength: 1
        original_sender:
          type: string
          description: Either a ServiceId or a simple string representing the sender name
          minLength: 1
        original_receipt_date:
          $ref: '#/components/schemas/Timestamp'
        has_attachments:
          type: boolean
          default: false
        has_remote_content:
          type: boolean
          default: false
        has_precondition:
          type: string
          x-extensible-enum:
            - ALWAYS
            - ONCE
            - NEVER
        summary:
          type: string
          minLength: 1
        configuration_id:
          type: string
          description: Ulid string.
          format: Ulid
          x-import: '@pagopa/ts-commons/lib/strings'
          example: 01ARZ3NDEKTSV4RRFFQ69G5FAV
      required:
        - id
    LegalData:
      type: object
      properties:
        sender_mail_from:
          type: string
          minLength: 1
        has_attachment:
          type: boolean
          default: false
        message_unique_id:
          type: string
          minLength: 1
        original_message_url:
          type: string
          minLength: 1
        pec_server_service_id:
          $ref: '#/components/schemas/ServiceId'
      required:
        - sender_mail_from
        - has_attachment
        - message_unique_id
    ProblemJson:
      type: object
      properties:
        type:
          type: string
          format: uri
          description: |-
            An absolute URI that identifies the problem type. When dereferenced,
            it SHOULD provide human-readable documentation for the problem type
            (e.g., using HTML).
          default: about:blank
          example: https://example.com/problem/constraint-violation
        title:
          type: string
          description: >-
            A short, summary of the problem type. Written in english and
            readable

            for engineers (usually not suited for non technical stakeholders and

            not localized); example: Service Unavailable
        status:
          type: integer
          format: int32
          description: >-
            The HTTP status code generated by the origin server for this
            occurrence of the problem.
          minimum: 100
          maximum: 600
          exclusiveMaximum: true
          example: 200
        detail:
          type: string
          description: |-
            A human readable explanation specific to this occurrence of the
            problem.
          example: There was an error processing the request
        instance:
          type: string
          format: uri
          description: >-
            An absolute URI that identifies the specific occurrence of the
            problem.

            It may or may not yield further information if dereferenced.
  securitySchemes:
    Token:
      type: apiKey
      name: token
      in: query<|MERGE_RESOLUTION|>--- conflicted
+++ resolved
@@ -1,52 +1,19 @@
 openapi: 3.0.2
 info:
-<<<<<<< HEAD
   title: Internal API for Communication domain
   description: Internal API for Communication domain to handle push notifications.
-  version: 16.18.0
+  version: 17.1.0
 servers:
   - url: https://localhost/api/v1
 security:
   - Token: []
 paths:
-  /notify:
-    post:
-      summary: Notify a user
-      description: Post the notification to the user using a push notification.
-      operationId: notify
-      requestBody:
-        content:
-          application/json:
-            schema:
-              $ref: '#/components/schemas/Notification'
-        required: true
+  /dummy:
+    get:
       responses:
         '200':
-          description: Success.
-          content:
-            application/json:
-              schema:
-                $ref: '#/components/schemas/SuccessResponse'
-              example:
-                message: ok
-        '400':
-          description: Bad request
-          content:
-            application/json:
-              schema:
-                $ref: '#/components/schemas/ProblemJson'
-        '401':
-          description: Token null or invalid.
+          description: ok
           content: {}
-        '500':
-          description: >-
-            There was an error in forwarding the notification to the
-            Notification Hub.
-          content:
-            application/json:
-              schema:
-                $ref: '#/components/schemas/ProblemJson'
-    x-swagger-router-controller: NotificationController
 components:
   schemas:
     NotificationMessage:
@@ -237,281 +204,6 @@
       maxLength: 10000
       example: |-
         # This is a markdown header
-=======
-  version: 17.1.0
-  title: Proxy API
-  description: Mobile and web proxy API gateway.
-host: localhost
-basePath: /api/v1
-schemes:
-  - https
-security:
-  - Token: []
-paths:
-  /dummy:
-    get:
-      responses:
-        '200':
-          description: ok
-definitions:
-  CreatedMessageWithContent:
-    type: object
-    properties:
-      id:
-        type: string
-      fiscal_code:
-        $ref: '#/definitions/FiscalCode'
-      time_to_live:
-        $ref: '#/definitions/TimeToLiveSeconds'
-      created_at:
-        $ref: '#/definitions/Timestamp'
-      content:
-        allOf:
-          - $ref: '#/definitions/MessageContent/allOf/0'
-          - type: object
-            properties:
-              payment_data:
-                allOf:
-                  - $ref: '#/definitions/PaymentData/allOf/0'
-                  - type: object
-                    properties:
-                      payee:
-                        $ref: '#/definitions/PaymentData/allOf/1/properties/payee'
-                    required:
-                      - payee
-              due_date:
-                $ref: '#/definitions/Timestamp'
-              prescription_data:
-                $ref: >-
-                  #/definitions/MessageContent/allOf/1/properties/prescription_data
-              eu_covid_cert:
-                $ref: '#/definitions/MessageContent/allOf/1/properties/eu_covid_cert'
-              third_party_data:
-                $ref: >-
-                  #/definitions/MessageContent/allOf/1/properties/third_party_data
-              legal_data:
-                $ref: '#/definitions/MessageContent/allOf/1/properties/legal_data'
-      sender_service_id:
-        type: string
-        description: |-
-          The ID of the Service. Equals the subscriptionId of a registered
-          API user.
-        minLength: 1
-    required:
-      - id
-      - fiscal_code
-      - created_at
-      - content
-      - sender_service_id
-  CreatedMessageWithoutContent:
-    type: object
-    properties:
-      id:
-        type: string
-      fiscal_code:
-        $ref: '#/definitions/FiscalCode'
-      time_to_live:
-        $ref: '#/definitions/TimeToLiveSeconds'
-      created_at:
-        $ref: '#/definitions/Timestamp'
-      sender_service_id:
-        $ref: '#/definitions/CreatedMessageWithContent/properties/sender_service_id'
-    required:
-      - id
-      - fiscal_code
-      - created_at
-      - sender_service_id
-  TimeToLiveSeconds:
-    type: integer
-    default: 3600
-    minimum: 3600
-    maximum: 604800
-    description: |-
-      This parameter specifies for how long (in seconds) the system will
-      try to deliver the message to the channels configured by the user.
-    example: 3600
-  SenderMetadata:
-    title: Sender metadata
-    description: Metadata associated to a sender (service).
-    type: object
-    properties:
-      service_name:
-        $ref: '#/definitions/ServiceName'
-      organization_name:
-        $ref: '#/definitions/OrganizationName'
-      department_name:
-        $ref: '#/definitions/DepartmentName'
-    required:
-      - service_name
-      - organization_name
-      - department_name
-  ServiceName:
-    type: string
-    description: The name of the service. Will be added to the content of sent messages.
-    minLength: 1
-  OrganizationName:
-    type: string
-    description: |-
-      The organization that runs the service. Will be added to the content
-      of sent messages to identify the sender.
-    minLength: 1
-  DepartmentName:
-    type: string
-    description: |-
-      The department inside the organization that runs the service. Will
-      be added to the content of sent messages.
-    minLength: 1
-  Timestamp:
-    type: string
-    format: UTCISODateFromString
-    description: A date-time field in ISO-8601 format and UTC timezone.
-    x-import: '@pagopa/ts-commons/lib/dates'
-    example: '2018-10-13T00:00:00.000Z'
-  FiscalCode:
-    type: string
-    description: User's fiscal code.
-    format: FiscalCode
-    x-import: '@pagopa/ts-commons/lib/strings'
-    example: SPNDNL80R13C555X
-  MessageContent:
-    allOf:
-      - type: object
-        properties:
-          subject:
-            $ref: '#/definitions/MessageSubject'
-          markdown:
-            $ref: '#/definitions/MessageBodyMarkdown'
-          require_secure_channels:
-            type: boolean
-            description: When true, messages won't trigger email notifications (only push).
-        required:
-          - subject
-          - markdown
-      - type: object
-        properties:
-          payment_data:
-            $ref: '#/definitions/PaymentData'
-          prescription_data:
-            type: object
-            description: Metadata needed to process medical prescriptions.
-            properties:
-              nre:
-                description: >-
-                  The field *Numero ricetta elettronica* identifies the medical
-                  prescription at national level.
-                type: string
-                minLength: 15
-                maxLength: 15
-              iup:
-                description: >-
-                  The field *Identificativo Unico di Prescrizione* identifies
-                  the medical prescription at regional level.
-                type: string
-                minLength: 1
-                maxLength: 16
-              prescriber_fiscal_code:
-                type: string
-                description: Fiscal code of the Doctor that made the prescription.
-                format: FiscalCode
-                x-import: '@pagopa/ts-commons/lib/strings'
-                example: TCNZRO80R13C555Y
-            required:
-              - nre
-          legal_data:
-            type: object
-            properties:
-              sender_mail_from:
-                type: string
-                minLength: 1
-              has_attachment:
-                type: boolean
-                default: false
-              message_unique_id:
-                type: string
-                minLength: 1
-              original_message_url:
-                type: string
-                minLength: 1
-              pec_server_service_id:
-                $ref: >-
-                  #/definitions/CreatedMessageWithContent/properties/sender_service_id
-            required:
-              - sender_mail_from
-              - has_attachment
-              - message_unique_id
-          eu_covid_cert:
-            type: object
-            description: Paylod with access token to retrieve a EU Covid Certificate
-            properties:
-              auth_code:
-                type: string
-            required:
-              - auth_code
-          third_party_data:
-            type: object
-            description: >-
-              Payload containing all information needed to retrieve and
-              visualize third party message details
-            properties:
-              id:
-                type: string
-                description: >-
-                  Unique id for retrieving third party enriched information
-                  about the message
-                minLength: 1
-              original_sender:
-                type: string
-                description: >-
-                  Either a ServiceId or a simple string representing the sender
-                  name
-                minLength: 1
-              original_receipt_date:
-                $ref: '#/definitions/Timestamp'
-              has_attachments:
-                type: boolean
-                default: false
-              has_remote_content:
-                type: boolean
-                default: false
-              has_precondition:
-                type: string
-                x-extensible-enum:
-                  - ALWAYS
-                  - ONCE
-                  - NEVER
-              summary:
-                type: string
-                minLength: 1
-              configuration_id:
-                type: string
-                description: Ulid string.
-                format: Ulid
-                x-import: '@pagopa/ts-commons/lib/strings'
-                example: 01ARZ3NDEKTSV4RRFFQ69G5FAV
-            required:
-              - id
-          due_date:
-            $ref: '#/definitions/Timestamp'
-  MessageSubject:
-    type: string
-    description: |-
-      The subject of the message - note that only some notification
-      channels support the display of a subject. When a subject is not provided,
-      one gets generated from the client attributes.
-    minLength: 10
-    maxLength: 120
-    example: Welcome new user !
-  MessageBodyMarkdown:
-    type: string
-    description: |-
-      The full version of the message, in plain text or Markdown format. The
-      content of this field will be delivered to channels that don't have any
-      limit in terms of content size (e.g. email, etc...).
-    minLength: 80
-    maxLength: 10000
-    example: |-
-      # This is a markdown header
->>>>>>> c9df28ce
 
         to show how easily markdown can be converted to **HTML**
 
