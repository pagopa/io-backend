--- conflicted
+++ resolved
@@ -1,11 +1,7 @@
 openapi: 3.0.1
 info:
-<<<<<<< HEAD
-=======
+  title: Carta Giovani Nazionale API
   version: 16.12.1
->>>>>>> f17c2dd5
-  title: Carta Giovani Nazionale API
-  version: 16.12.0
 servers:
   - url: https://localhost/api/v1
 security:
