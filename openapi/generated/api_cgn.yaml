--- conflicted
+++ resolved
@@ -1,11 +1,7 @@
 openapi: 3.0.2
 info:
-<<<<<<< HEAD
-=======
+  title: Carta Giovani Nazionale API
   version: 17.1.0
->>>>>>> c9df28ce
-  title: Carta Giovani Nazionale API
-  version: 16.18.0
 servers:
   - url: https://localhost/api/v1/cgn
 security:
