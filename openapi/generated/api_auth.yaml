--- conflicted
+++ resolved
@@ -1,20 +1,10 @@
 openapi: 3.0.2
 info:
-<<<<<<< HEAD
   title: API for Auth & Identity domain
   description: Mobile and web backend API for the Auth and Identity domain.
-  version: 16.18.0
+  version: 17.1.0
 servers:
   - url: https://api-app.io.pagopa.it
-=======
-  version: 17.1.0
-  title: Authentication API
-  description: Collection of endpoints to interact with user's auth session.
-host: localhost
-basePath: /
-schemes:
-  - https
->>>>>>> c9df28ce
 security:
   - Bearer: []
 paths:
