openapi: 3.0.2
info:
  title: Internal API for Communication domain
  description: Internal API for Communication domain to handle push notifications.
  version: 16.12.0
servers:
  - url: https://localhost/api/v1
security:
  - Token: []
paths:
<<<<<<< HEAD
  /notify:
    post:
      summary: Notify a user
      description: Post the notification to the user using a push notification.
      operationId: notify
      requestBody:
        content:
          application/json:
            schema:
              $ref: "#/components/schemas/Notification"
        required: true
      responses:
        "200":
          description: Success.
          content:
            application/json:
              schema:
                $ref: "#/components/schemas/SuccessResponse"
              example:
                message: ok
        "400":
          description: Bad request
          content:
            application/json:
              schema:
                $ref: "#/components/schemas/ProblemJson"
        "401":
          description: Token null or invalid.
          content: {}
        "500":
          description:
            There was an error in forwarding the notification to the Notification
            Hub.
          content:
            application/json:
              schema:
                $ref: "#/components/schemas/ProblemJson"
    x-swagger-router-controller: NotificationController
components:
  schemas:
    NotificationMessage:
      allOf:
        - $ref: "#/components/schemas/CreatedMessageWithContent"
        - $ref: "#/components/schemas/CreatedMessageWithoutContent"
      x-one-of: true
    Notification:
      title: Notification
      required:
        - message
        - sender_metadata
      type: object
      properties:
        message:
          $ref: "#/components/schemas/NotificationMessage"
        sender_metadata:
          $ref: "#/components/schemas/SenderMetadata"
      description: A received Notification.
    SuccessResponse:
      type: object
      properties:
        message:
          type: string
    ServiceId:
      $ref: "https://raw.githubusercontent.com/pagopa/io-functions-commons/openapi-v3-definitions/openapi/definitions_v3.yaml#/ServiceId"
    CreatedMessageWithContent:
      $ref: "https://raw.githubusercontent.com/pagopa/io-functions-commons/openapi-v3-definitions/openapi/definitions_v3.yaml#/CreatedMessageWithContent"
    CreatedMessageWithoutContent:
      $ref: "https://raw.githubusercontent.com/pagopa/io-functions-commons/openapi-v3-definitions/openapi/definitions_v3.yaml#/CreatedMessageWithoutContent"
    TimeToLiveSeconds:
      $ref: "https://raw.githubusercontent.com/pagopa/io-functions-commons/openapi-v3-definitions/openapi/definitions_v3.yaml#/TimeToLiveSeconds"
    SenderMetadata:
      $ref: "https://raw.githubusercontent.com/pagopa/io-functions-commons/openapi-v3-definitions/openapi/definitions_v3.yaml#/SenderMetadata"
    ServiceName:
      $ref: "https://raw.githubusercontent.com/pagopa/io-functions-commons/openapi-v3-definitions/openapi/definitions_v3.yaml#/ServiceName"
    OrganizationName:
      $ref: "https://raw.githubusercontent.com/pagopa/io-functions-commons/openapi-v3-definitions/openapi/definitions_v3.yaml#/OrganizationName"
    DepartmentName:
      $ref: "https://raw.githubusercontent.com/pagopa/io-functions-commons/openapi-v3-definitions/openapi/definitions_v3.yaml#/DepartmentName"
    Timestamp:
      $ref: "https://raw.githubusercontent.com/pagopa/io-functions-commons/openapi-v3-definitions/openapi/definitions_v3.yaml#/Timestamp"
    FiscalCode:
      $ref: "https://raw.githubusercontent.com/pagopa/io-functions-commons/openapi-v3-definitions/openapi/definitions_v3.yaml#/FiscalCode"
    MessageContent:
      $ref: "https://raw.githubusercontent.com/pagopa/io-functions-commons/openapi-v3-definitions/openapi/definitions_v3.yaml#/MessageContent"
    NewMessageContent:
      $ref: "https://raw.githubusercontent.com/pagopa/io-functions-commons/openapi-v3-definitions/openapi/definitions_v3.yaml#/NewMessageContent"
    MessageContentBase:
      $ref: "https://raw.githubusercontent.com/pagopa/io-functions-commons/openapi-v3-definitions/openapi/definitions_v3.yaml#/MessageContentBase"
    MessageSubject:
      $ref: "https://raw.githubusercontent.com/pagopa/io-functions-commons/openapi-v3-definitions/openapi/definitions_v3.yaml#/MessageSubject"
    MessageBodyMarkdown:
      $ref: "https://raw.githubusercontent.com/pagopa/io-functions-commons/openapi-v3-definitions/openapi/definitions_v3.yaml#/MessageBodyMarkdown"
    PaymentNoticeNumber:
      $ref: "https://raw.githubusercontent.com/pagopa/io-functions-commons/openapi-v3-definitions/openapi/definitions_v3.yaml#/PaymentNoticeNumber"
    PaymentAmount:
      $ref: "https://raw.githubusercontent.com/pagopa/io-functions-commons/openapi-v3-definitions/openapi/definitions_v3.yaml#/PaymentAmount"
    PaymentData:
      $ref: "https://raw.githubusercontent.com/pagopa/io-functions-commons/openapi-v3-definitions/openapi/definitions_v3.yaml#/PaymentData"
    PaymentDataBase:
      $ref: "https://raw.githubusercontent.com/pagopa/io-functions-commons/openapi-v3-definitions/openapi/definitions_v3.yaml#/PaymentDataBase"
    Payee:
      $ref: "https://raw.githubusercontent.com/pagopa/io-functions-commons/openapi-v3-definitions/openapi/definitions_v3.yaml#/Payee"
    PaymentDataWithRequiredPayee:
      $ref: "https://raw.githubusercontent.com/pagopa/io-functions-commons/openapi-v3-definitions/openapi/definitions_v3.yaml#/PaymentDataWithRequiredPayee"
    PrescriptionData:
      $ref: "https://raw.githubusercontent.com/pagopa/io-functions-commons/openapi-v3-definitions/openapi/definitions_v3.yaml#/PrescriptionData"
    EUCovidCert:
      $ref: "https://raw.githubusercontent.com/pagopa/io-functions-commons/openapi-v3-definitions/openapi/definitions_v3.yaml#/EUCovidCert"
    ThirdPartyData:
      $ref: "https://raw.githubusercontent.com/pagopa/io-functions-commons/openapi-v3-definitions/openapi/definitions_v3.yaml#/ThirdPartyData"
    LegalData:
      $ref: "https://raw.githubusercontent.com/pagopa/io-functions-commons/openapi-v3-definitions/openapi/definitions_v3.yaml#/LegalData"
    ProblemJson:
      $ref: "https://raw.githubusercontent.com/pagopa/io-functions-commons/openapi-v3-definitions/openapi/definitions_v3.yaml#/ProblemJson"
  securitySchemes:
    Token:
      type: apiKey
      name: token
      in: query
=======
  "/dummy":
    get:
      responses:
        "200":
          description: "ok"
definitions:
  CreatedMessageWithContent:
    $ref: "../node_modules/@pagopa/io-functions-commons/openapi/definitions.yaml#/CreatedMessageWithContent"
  CreatedMessageWithoutContent:
    $ref: "../node_modules/@pagopa/io-functions-commons/openapi/definitions.yaml#/CreatedMessageWithoutContent"
  TimeToLiveSeconds:
    $ref: "../node_modules/@pagopa/io-functions-commons/openapi/definitions.yaml#/TimeToLiveSeconds"
  SenderMetadata:
    $ref: "../node_modules/@pagopa/io-functions-commons/openapi/definitions.yaml#/SenderMetadata"
  ServiceName:
    $ref: "../node_modules/@pagopa/io-functions-commons/openapi/definitions.yaml#/ServiceName"
  OrganizationName:
    $ref: "../node_modules/@pagopa/io-functions-commons/openapi/definitions.yaml#/OrganizationName"
  DepartmentName:
    $ref: "../node_modules/@pagopa/io-functions-commons/openapi/definitions.yaml#/DepartmentName"
  Timestamp:
    $ref: "../node_modules/@pagopa/io-functions-commons/openapi/definitions.yaml#/Timestamp"
  FiscalCode:
    $ref: "../node_modules/@pagopa/io-functions-commons/openapi/definitions.yaml#/FiscalCode"
  MessageContent:
    $ref: "../node_modules/@pagopa/io-functions-commons/openapi/definitions.yaml#/MessageContent"
  MessageSubject:
    $ref: "../node_modules/@pagopa/io-functions-commons/openapi/definitions.yaml#/MessageSubject"
  MessageBodyMarkdown:
    $ref: "../node_modules/@pagopa/io-functions-commons/openapi/definitions.yaml#/MessageBodyMarkdown"
  PaymentNoticeNumber:
    $ref: "../node_modules/@pagopa/io-functions-commons/openapi/definitions.yaml#/PaymentNoticeNumber"
  PaymentAmount:
    $ref: "../node_modules/@pagopa/io-functions-commons/openapi/definitions.yaml#/PaymentAmount"
  PaymentData:
    $ref: "../node_modules/@pagopa/io-functions-commons/openapi/definitions.yaml#/PaymentData"
  ProblemJson:
    $ref: "../node_modules/@pagopa/io-functions-commons/openapi/definitions.yaml#/ProblemJson"
  NotificationMessage:
    x-one-of: true
    allOf:
      - $ref: '#/definitions/CreatedMessageWithContent'
      - $ref: '#/definitions/CreatedMessageWithoutContent'
  Notification:
    title: Notification
    description: A received Notification.
    type: object
    properties:
      message:
        $ref: '#/definitions/NotificationMessage'
      sender_metadata:
        $ref: '#/definitions/SenderMetadata'
    required:
      - message
      - sender_metadata
  SuccessResponse:
    type: object
    properties:
      message:
        type: string
responses: {}
parameters: {}
consumes:
  - application/json
produces:
  - application/json
securityDefinitions:
  Token:
    type: apiKey
    name: token
    in: query
>>>>>>> c9df28ce
<|MERGE_RESOLUTION|>--- conflicted
+++ resolved
@@ -8,45 +8,12 @@
 security:
   - Token: []
 paths:
-<<<<<<< HEAD
-  /notify:
-    post:
-      summary: Notify a user
-      description: Post the notification to the user using a push notification.
-      operationId: notify
-      requestBody:
-        content:
-          application/json:
-            schema:
-              $ref: "#/components/schemas/Notification"
-        required: true
+  /dummy:
+    get:
       responses:
         "200":
-          description: Success.
-          content:
-            application/json:
-              schema:
-                $ref: "#/components/schemas/SuccessResponse"
-              example:
-                message: ok
-        "400":
-          description: Bad request
-          content:
-            application/json:
-              schema:
-                $ref: "#/components/schemas/ProblemJson"
-        "401":
-          description: Token null or invalid.
+          description: ok
           content: {}
-        "500":
-          description:
-            There was an error in forwarding the notification to the Notification
-            Hub.
-          content:
-            application/json:
-              schema:
-                $ref: "#/components/schemas/ProblemJson"
-    x-swagger-router-controller: NotificationController
 components:
   schemas:
     NotificationMessage:
@@ -127,77 +94,4 @@
     Token:
       type: apiKey
       name: token
-      in: query
-=======
-  "/dummy":
-    get:
-      responses:
-        "200":
-          description: "ok"
-definitions:
-  CreatedMessageWithContent:
-    $ref: "../node_modules/@pagopa/io-functions-commons/openapi/definitions.yaml#/CreatedMessageWithContent"
-  CreatedMessageWithoutContent:
-    $ref: "../node_modules/@pagopa/io-functions-commons/openapi/definitions.yaml#/CreatedMessageWithoutContent"
-  TimeToLiveSeconds:
-    $ref: "../node_modules/@pagopa/io-functions-commons/openapi/definitions.yaml#/TimeToLiveSeconds"
-  SenderMetadata:
-    $ref: "../node_modules/@pagopa/io-functions-commons/openapi/definitions.yaml#/SenderMetadata"
-  ServiceName:
-    $ref: "../node_modules/@pagopa/io-functions-commons/openapi/definitions.yaml#/ServiceName"
-  OrganizationName:
-    $ref: "../node_modules/@pagopa/io-functions-commons/openapi/definitions.yaml#/OrganizationName"
-  DepartmentName:
-    $ref: "../node_modules/@pagopa/io-functions-commons/openapi/definitions.yaml#/DepartmentName"
-  Timestamp:
-    $ref: "../node_modules/@pagopa/io-functions-commons/openapi/definitions.yaml#/Timestamp"
-  FiscalCode:
-    $ref: "../node_modules/@pagopa/io-functions-commons/openapi/definitions.yaml#/FiscalCode"
-  MessageContent:
-    $ref: "../node_modules/@pagopa/io-functions-commons/openapi/definitions.yaml#/MessageContent"
-  MessageSubject:
-    $ref: "../node_modules/@pagopa/io-functions-commons/openapi/definitions.yaml#/MessageSubject"
-  MessageBodyMarkdown:
-    $ref: "../node_modules/@pagopa/io-functions-commons/openapi/definitions.yaml#/MessageBodyMarkdown"
-  PaymentNoticeNumber:
-    $ref: "../node_modules/@pagopa/io-functions-commons/openapi/definitions.yaml#/PaymentNoticeNumber"
-  PaymentAmount:
-    $ref: "../node_modules/@pagopa/io-functions-commons/openapi/definitions.yaml#/PaymentAmount"
-  PaymentData:
-    $ref: "../node_modules/@pagopa/io-functions-commons/openapi/definitions.yaml#/PaymentData"
-  ProblemJson:
-    $ref: "../node_modules/@pagopa/io-functions-commons/openapi/definitions.yaml#/ProblemJson"
-  NotificationMessage:
-    x-one-of: true
-    allOf:
-      - $ref: '#/definitions/CreatedMessageWithContent'
-      - $ref: '#/definitions/CreatedMessageWithoutContent'
-  Notification:
-    title: Notification
-    description: A received Notification.
-    type: object
-    properties:
-      message:
-        $ref: '#/definitions/NotificationMessage'
-      sender_metadata:
-        $ref: '#/definitions/SenderMetadata'
-    required:
-      - message
-      - sender_metadata
-  SuccessResponse:
-    type: object
-    properties:
-      message:
-        type: string
-responses: {}
-parameters: {}
-consumes:
-  - application/json
-produces:
-  - application/json
-securityDefinitions:
-  Token:
-    type: apiKey
-    name: token
-    in: query
->>>>>>> c9df28ce
+      in: query