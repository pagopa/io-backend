--- conflicted
+++ resolved
@@ -235,11 +235,7 @@
 | SERVICES_APP_BACKEND_BASE_PATH            | New Service APIs(include search engine) basepath                                                     | string |
 | SERVICES_APP_BACKEND_API_URL              | Services App Backend FunctionApp Url                                                                 | string |
 | SERVICES_APP_BACKEND_API_BASE_PATH        | Services App Backend FunctionApp Api Basepath                                                        | string |
-<<<<<<< HEAD
-| FF_TRIAL_SYSTEM_ENABLED                   | (Optional) When is `true` (namely `1`) enable Trial system flows - default false                     | string |
-=======
 | FF_TRIAL_SYSTEM_ENABLED                   | (Optional) enables Trial System API to be registered into backend app - default false                | string |
->>>>>>> 1a68a20e
 | TRIAL_SYSTEM_API_BASE_PATH                | Trial System Api Base path                                                                           | string |
 | TRIAL_SYSTEM_API_URL                      | Trial System FunctionApp Api url                                                                     | string |
 | TRIAL_SYSTEM_API_KEY                      | The key used to authenticate to the Trial System API                                                 | string |
