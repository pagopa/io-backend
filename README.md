[![CircleCI](https://circleci.com/gh/teamdigitale/italia-backend.svg?style=svg)](https://circleci.com/gh/teamdigitale/italia-backend)

[![Codacy Badge](https://api.codacy.com/project/badge/Grade/455c43c16c574e248e68c7e4effaf614)](https://www.codacy.com/app/cloudify/italia-backend?utm_source=github.com&amp;utm_medium=referral&amp;utm_content=teamdigitale/italia-backend&amp;utm_campaign=Badge_Grade)

[![codecov](https://codecov.io/gh/teamdigitale/italia-backend/branch/master/graph/badge.svg)](https://codecov.io/gh/teamdigitale/italia-backend)

[![dependencies](https://david-dm.org/teamdigitale/italia-backend/status.svg)](https://david-dm.org/teamdigitale/italia-backend)

[![Docker Build Status](https://img.shields.io/docker/build/teamdigitale/italia-backend.svg)](https://hub.docker.com/r/teamdigitale/italia-backend/)

[![Maintainability](https://api.codeclimate.com/v1/badges/cf23057136cac233c8b6/maintainability)](https://codeclimate.com/github/teamdigitale/italia-backend/maintainability)

[![FOSSA Status](https://app.fossa.io/api/projects/git%2Bgithub.com%2Fteamdigitale%2Fitalia-backend.svg?type=shield)](https://app.fossa.io/projects/git%2Bgithub.com%2Fteamdigitale%2Fitalia-backend?ref=badge_shield)

# Digital citizenship web and mobile backend

This repository contains the code of the backend used by the [web](https://github.com/teamdigitale/italia-web) and
[mobile](https://github.com/teamdigitale/italia-app) applications of the Digital citizenship project.

## Table of content

- [What is this?](#what-is-this?)
- [How to run the application](#how-to-run-the-application)
    - [Dependencies](#dependencies)
    - [Installation steps](#installation-steps)
    - [Containers description](#container-description)
    - [Environment variables](#environment-variables)
    - [Logs](#logs)
    - [SPID user management](#spid-user-management)
- [How to contribute](#how-to-contribute)
    - [Dependencies](#dependencies)
    - [Starting steps](#starting-steps)
    - [Generate the API client](#generate-the-api-client)
- [Troubleshooting](#troubleshooting)

---

## What is this?

This is the backend that supports the [italia-app](https://github.com/teamdigitale/italia-app)
mobile application.

This project is part of the Italian Digital Citizenship initiative, see the
[main repository](https://github.com/teamdigitale/digital-citizenship) for further information.

## Authentication process

The `italia-app` application will authenticate to the backend in two steps:

  1. an initial user initiated SPID authentication process (SAML2 based)
     that identifies the user and, on success, triggers the creation of a new
     authentication session (associated to a session token)
  2. subsequent requests to the backend will be authenticated via a bearer session token

![authentication_process](doc/images/authentication_process.svg)

### User authentication

When a client (the mobile app or a browser) wants to login with the backend it will call the `/login` endpoint with the
IDP entityID as parameter in the query string. The backend will then builds an authorization URL and performs a redirect
to the chosen IDP. The authentication process will continue to the IDP website. If the authentication process ends with
success the IDP will redirect the client to an HTML page with a form that will auto-post itself to the
`/assertionConsumerService` endpoint with a SAMLResponse as an hidden field. The backend will parse and validate the
SAMLResponse to extract all the user attributes (fiscal code, first name, last name, email), then it will generates an
unique alphanumeric string as token and saves an User object to the `SessionStorage` service using the token as key.
Finally the backend will redirect the client to the value of the environment variable `CLIENT_REDIRECTION_URL` with the
token in the query string. The client must saves the token and use it in all API request.

The code that manage this flow are in the `spid-passport` package (more info
[here](https://github.com/italia/spid-passport)), and in the `src/strategies/spidStrategy.ts` and
`src/controllers/authenticationController.ts` files.

### Token authentication

All API requests sent by the client to the backend must have an `Authorization: Bearer` header with the value of the
token obtained from the SPID authentication process. The token is used to retrieve the User object from the
`SessionStorage` service.

The code that manage this flow are in the `src/strategies/bearerSessionTokenStrategy.ts` file.

## How to run the application

### Dependencies

* [Docker](https://www.docker.com/) and [Docker Compose](https://github.com/docker/compose)

To fully simulate the SPID authentication process we use the images provided by the 
[spid-testenv2](https://github.com/italia/spid-testenv2) project.

A Linux/macOS environment is required at the moment.

### Installation steps

1. clone the project in a folder called `italia-backend`
2. go to the project's folder
3. run `scripts/build-tools.sh` to build the `tools` Docker image
4. run `scripts/yarn.sh` to install backend dependencies
5. run `scripts/generate-proxy-api-models.sh` to generate the models defined in api_proxy.yaml and api_notifications.yaml
6. run `scripts/build.sh` to compile the Typescript files
7. run `scripts/generate-test-certs-task.sh` to create SAML (SPID) certificates
8. run `docker-compose up -d` to start the containers
9. edit your `/etc/hosts` file by adding:

    ```
    localhost    spid-testenv2
    localhost    italia-backend
    ```

<<<<<<< HEAD
10. wait a couple of minutes to let the IDP start (or monitor the process with `$ tail -f logs/idp/wso2carbon.log`)
11. run `scripts/import-spid-data.sh` to configure the local IDP
=======
>>>>>>> 180316a1
12. copy `app/.env.example` to `app/.env` and fill the variables with your values
13. point your browser to [https://italia-backend](https://italia-backend)

If you are using Docker with a Docker Machine replace `localhost` with the IP of the Docker Machine
([More details here](https://docs.docker.com/machine/reference/ip/)).

### Container description

* `backend`: the backend Node application that serves the web and mobile applications
* `spid-testenv2`: the test IDP server

Nginx is reachable at [https://italia-backend:80]() \
IDP is reachable at [https://spid-testenv2:8088]() \

### Environment variables

Those are all Environment variables needed by the application:

| Variable name                          | Description                                                                       | type   |
|----------------------------------------|-----------------------------------------------------------------------------------|--------|
| API_KEY                                | The key used to authenticate to the API backend                                   | string |
| API_URL                                | The API backend URL                                                               | string |
| CLIENT_REDIRECTION_URL                 | The path where the user will be redirected after a successful SPID login          | string |
| CLIENT_ERROR_REDIRECTION_URL           | The path where the user will be redirected when en error occurs during SPID login | string |
| PORT                                   | The HTTP port the Express server is listening to                                  | int    |
| REDIS_URL                              | The URL of a Redis instance                                                       | string |
| TOKEN_DURATION_IN_SECONDS              | The number of seconds a session token is considered valid                         | int    |
| SAML_CALLBACK_URL                      | The absolute URL of the assertion consumer service endpoint                       | string |
| SAML_ISSUER                            | The issuer id for this Service Provider                                           | string |
| SAML_ATTRIBUTE_CONSUMING_SERVICE_INDEX | The index in the attribute consumer list                                          | int    |
| PRE_SHARED_KEY                         | The key shared with the API backend to authenticate the webhook notifications     | string |
| ALLOW_NOTIFY_IP_SOURCE_RANGE           | The range in CIDR form of allowed IPs for the webhook notifications               | string |
| AZURE_NH_HUB_NAME                      | The hub name configured in the Azure Notification HUB                             | string |
| AZURE_NH_ENDPOINT                      | The endpoint URL configured in the Azure Notification HUB                         | string |
| ALLOW_PAGOPA_IP_SOURCE_RANGE           | The range in CIDR form of allowed IPs for the PagoPA API                          | string |
| AUTHENTICATION_BASE_PATH               | The root path for the authentication endpoints                                    | string |
| API_BASE_PATH                          | The root path for the api endpoints                                               | string |
| PAGOPA_BASE_PATH                       | The root path for the PagoPA endpoints                                            | string | 
| SPID_AUTOLOGIN                         | The user used in the autologin feature, omit this to disable autologin            | string |

### Logs

Application logs are saved into the logs folder.

### SPID user management

The setup procedure adds some test users to the test IDP server, the full list could be retrieved in
`testenv2/conf/users.json`. To add more users simply add more items to this file and restart the `spid-testenv2`
container.

---

## How to contribute

### Dependencies

* [nodenv](https://github.com/nodenv/nodenv)
* [YARN](https://yarnpkg.com/)
* [Docker](https://www.docker.com/community-edition) (optional)

A Linux/macOS environment is required at the moment.

### Starting steps

* use `nodenv` to run the correct version of Nodejs as specified in `app/.node-version`
* run Jest tests directly or with `scripts/test.sh`

In general follow the [Node Best Practices](https://devcenter.heroku.com/articles/node-best-practices).

### Generate SAML (SPID) certs (development)

The backend implements a SAML Service Provider - for authenticating the clients
it needs a certificate that you can generate with the following command
(you need to have `openssl` available in your path):

```
$ yarn generate:test-certs
```

### Generate SAML (SPID) certs (production)

For production, the SPID certificate must be generated with
the following command:

```
$ openssl req -x509 -nodes -sha256 -days 365 -newkey rsa:4096 -keyout key.pem -out cert.pem
```

Then, the key and the certificate must be stored in the
Kubernetes secrets:

```
$ kubectl create secret generic spid-cert --from-file=./cert.pem --from-file=./key.pem
```

### Architecture decision records

In a world of evolutionary architecture, it's important to record certain design decisions for the benefit of future
team members as well as for external oversight. Architecture Decision Records is a technique for capturing important
architectural decisions along with their context and consequences. We store these details in source control, along with
code, as then they can provide a record that remains in sync with the code itself.

We use
[ADR](http://thinkrelevance.com/blog/2011/11/15/documenting-architecture-decisions)s to track architectural decisions of
this initiative.

This repository is configured for Nat Pryce's [_adr-tools_](https://github.com/npryce/adr-tools).

Here's the decisions we taken so far:

| ADR | Title                                                                                                                             | PR (discussion)    |
| --- | --------------------------------------------------------------------------------------------------------------------------------- | ------------------ |
| 1   | [Record architecture decisions](doc/architecture/decisions/0001-record-architecture-decisions.md)                                 |                    |
| 2   | [Backend runs on Docker on local environments](doc/architecture/decisions/0002-backend-runs-on-docker-on-local-environments.md)   |                    |
| 3   | [Use OpenAPI to defined the API specs](doc/architecture/decisions/0003-use-openapi-to-defined-the-api-specs.md)                   |                    |
| 4   | [Use a dependency injection container](doc/architecture/decisions/0004-use-a-dependency-injection-container.md)                   |                    |
| 5   | [Use a GUID as Installation ID](doc/architecture/decisions/0005-use-a-guid-as-installation-id.md)                                 |                    |
| 6   | [Backend is deployed on more than one instance](doc/architecture/decisions/0006-backend-is-deployed-on-more-than-one-instance.md) |                    |
---

## Troubleshooting

**I installed on my mac but seems that https://italia-backend:80 is not working (ping italia-backend return a host error)**

Check out /etc/hosts
Remember that in some cases you need to use your docker-machine ip (get it from >docker-machine ip) instead of
localhost.

**I followed all the steps but when i go to https://italia-backend it shows me the same as https://italia-backend:8080**

This problem seems to be dependent on how Docker for Mac (doesn't) manage well the /etc/hosts file. If you install
Docker Toolbox it works fine (and can [coexist](https://docs.docker.com/docker-for-mac/docker-toolbox/#setting-up-to-run-docker-for-mac))
(Read more at [https://medium.com/@itseranga/set-hosts-in-docker-for-mac-2029276fd448](https://medium.com/@itseranga/set-hosts-in-docker-for-mac-2029276fd448))

## License
[![FOSSA Status](https://app.fossa.io/api/projects/git%2Bgithub.com%2Fteamdigitale%2Fitalia-backend.svg?type=large)](https://app.fossa.io/projects/git%2Bgithub.com%2Fteamdigitale%2Fitalia-backend?ref=badge_large)<|MERGE_RESOLUTION|>--- conflicted
+++ resolved
@@ -84,7 +84,7 @@
 
 * [Docker](https://www.docker.com/) and [Docker Compose](https://github.com/docker/compose)
 
-To fully simulate the SPID authentication process we use the images provided by the 
+To fully simulate the SPID authentication process we use the images provided by the
 [spid-testenv2](https://github.com/italia/spid-testenv2) project.
 
 A Linux/macOS environment is required at the moment.
@@ -106,11 +106,6 @@
     localhost    italia-backend
     ```
 
-<<<<<<< HEAD
-10. wait a couple of minutes to let the IDP start (or monitor the process with `$ tail -f logs/idp/wso2carbon.log`)
-11. run `scripts/import-spid-data.sh` to configure the local IDP
-=======
->>>>>>> 180316a1
 12. copy `app/.env.example` to `app/.env` and fill the variables with your values
 13. point your browser to [https://italia-backend](https://italia-backend)
 
@@ -148,7 +143,7 @@
 | ALLOW_PAGOPA_IP_SOURCE_RANGE           | The range in CIDR form of allowed IPs for the PagoPA API                          | string |
 | AUTHENTICATION_BASE_PATH               | The root path for the authentication endpoints                                    | string |
 | API_BASE_PATH                          | The root path for the api endpoints                                               | string |
-| PAGOPA_BASE_PATH                       | The root path for the PagoPA endpoints                                            | string | 
+| PAGOPA_BASE_PATH                       | The root path for the PagoPA endpoints                                            | string |
 | SPID_AUTOLOGIN                         | The user used in the autologin feature, omit this to disable autologin            | string |
 
 ### Logs
