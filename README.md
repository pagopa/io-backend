--- conflicted
+++ resolved
@@ -155,14 +155,7 @@
 The API client is generated with the [AutoRest](https://github.com/Azure/autorest) tool, in case of API change you need
 to regenerate the client code:
 
-<<<<<<< HEAD
-* download the latest API specs from [https://raw.githubusercontent.com/teamdigitale/digital-citizenship-functions/master/api/public_api_v1.yaml]
-* install the [AutoRest](https://github.com/Azure/autorest) tool
-* run the command `autorest --input-file=public_api_v1.yaml --typescript --output-folder=app/src/api --add-credentials`
-* overwrite the contents of `src/api` in this repo with the contents of the folder `app/src/api` 
-=======
 * run the command `yarn generate-api-client`
->>>>>>> 3a1f78c3
 
 ### Architecture decision records
 
