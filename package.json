--- conflicted
+++ resolved
@@ -84,13 +84,8 @@
     "autorest": "^2.0.4262",
     "danger": "^3.7.16",
     "danger-plugin-digitalcitizenship": "^0.3.1",
-<<<<<<< HEAD
-    "fp-ts": "^1.6.1",
+    "fp-ts": "^1.6.2",
     "italia-utils": "^3.8.1",
-=======
-    "fp-ts": "^1.6.2",
-    "italia-utils": "^3.6.1",
->>>>>>> 1f652e47
     "jest": "^23.1.0",
     "lolex": "2.7.0",
     "mock-redis-client": "^0.91.13",
