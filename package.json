--- conflicted
+++ resolved
@@ -74,11 +74,8 @@
       "**/__tests__/*.js"
     ],
     "mapCoverage": true,
-<<<<<<< HEAD
-    "setupFiles": ["<rootDir>/jest-set-up/index.js"]
-=======
+    "setupFiles": ["<rootDir>/jest-set-up/index.js"],
     "coverageDirectory": "./coverage/",
     "collectCoverage": true
->>>>>>> f9ca32de
   }
 }