--- conflicted
+++ resolved
@@ -81,13 +81,8 @@
     "@types/validator": "^9.4.1",
     "@types/winston": "^2.3.8",
     "@types/xml2js": "^0.4.3",
-<<<<<<< HEAD
     "autorest": "^2.0.4280",
-    "danger": "^3.7.16",
-=======
-    "autorest": "^2.0.4262",
     "danger": "^3.7.18",
->>>>>>> 4f1feddb
     "danger-plugin-digitalcitizenship": "^0.3.1",
     "fp-ts": "^1.6.2",
     "italia-tslint-rules": "^0.1.1",
