--- conflicted
+++ resolved
@@ -57,29 +57,18 @@
     "winston": "^2.4.0"
   },
   "devDependencies": {
-<<<<<<< HEAD
     "@types/azure-sb": "^0.0.32",
-=======
->>>>>>> 186f3be9
     "@types/dotenv": "^4.0.2",
     "@types/express": "4.11.1",
     "@types/express-enforces-ssl": "^1.1.1",
     "@types/glob": "^5.0.35",
     "@types/helmet": "^0.0.37",
     "@types/jest": "^22.0.0",
-<<<<<<< HEAD
-    "@types/lolex": "2.1.1",
-    "@types/morgan": "^1.7.35",
-    "@types/passport": "^0.4.3",
-    "@types/passport-http-bearer": "^1.0.31",
-    "@types/passport-strategy": "^0.2.32",
-=======
     "@types/lolex": "2.1.2",
     "@types/morgan": "^1.7.35",
     "@types/passport": "^0.4.5",
     "@types/passport-http-bearer": "^1.0.31",
     "@types/passport-strategy": "^0.2.33",
->>>>>>> 186f3be9
     "@types/redis": "^2.8.5",
     "@types/request-ip": "^0.0.33",
     "@types/superagent": "^3.5.7",
