{
  "name": "italia-backend",
  "version": "0.0.20",
  "description": "Italia app and web backend",
  "main": "index.js",
  "engines": {
    "node": "8.9.4"
  },
  "scripts": {
    "prepare": "patch-package",
    "build": "tsc",
    "build-noemit": "tsc --noEmit",
    "hot-reload": "nodemon src/server.js",
    "lint": "tslint -p . -c tslint.json -t verbose",
    "lint-autofix": "tslint -p . -c tslint.json -t verbose --fix",
    "prettify": "prettier --write './**/*.ts'",
    "test": "jest -i",
    "start": "node src/server.js",
    "generate:api-client": "swagger-cli bundle https://raw.githubusercontent.com/teamdigitale/digital-citizenship-functions/v0.40.0/api/public_api_v1.yaml | autorest --typescript --input-file=/dev/stdin --output-folder=src/api --add-credentials --use=@microsoft.azure/autorest.typescript@2.0.157",
    "generate:proxy-api-models": "gen-api-models --api-spec api_proxy.yaml --no-strict --out-dir src/types/api && gen-api-models --api-spec api_notifications.yaml --no-strict --out-dir src/types/api",
    "generate:test-certs": "./scripts/generate-test-certs.sh certs"
  },
  "repository": {
    "type": "git",
    "url": "git+https://github.com/teamdigitale/italia-backend.git"
  },
  "keywords": [],
  "author": "",
  "license": "ISC",
  "bugs": {
    "url": "https://github.com/teamdigitale/italia-backend/issues"
  },
  "homepage": "https://github.com/teamdigitale/italia-backend#readme",
  "dependencies": {
    "awilix": "^3.0.8",
    "azure-sb": "^0.10.6",
    "body-parser": "^1.18.3",
    "dotenv": "^5.0.1",
    "express": "^4.16.2",
    "express-enforces-ssl": "1.1.0",
    "helmet": "3.12.0",
    "io-ts": "^1.1.3",
    "io-ts-types": "^0.3.5",
    "italia-ts-commons": "^1.14.0",
    "json-set-map": "^1.0.2",
    "morgan": "^1.8.1",
    "ms-rest-js": "^0.3.1",
    "passport": "^0.4.0",
    "passport-auth-token": "^1.0.1",
    "passport-http-bearer": "^1.0.1",
    "passport-strategy": "^1.0.0",
    "patch-package": "^5.1.1",
    "range_check": "^1.4.0",
    "redis": "^2.8.0",
    "request-ip": "^2.0.2",
    "spid-passport": "git://github.com/lussoluca/spid-passport.git#e14ead5",
    "typescript": "^2.7.0",
    "ulid": "^2.2.2",
    "validator": "^10.2.0",
    "winston": "^2.4.2"
  },
  "devDependencies": {
    "@types/azure-sb": "^0.0.32",
    "@types/dotenv": "^4.0.2",
    "@types/express": "4.11.1",
    "@types/express-enforces-ssl": "^1.1.1",
    "@types/glob": "^5.0.35",
    "@types/helmet": "^0.0.37",
    "@types/jest": "^22.0.0",
    "@types/lolex": "2.1.2",
    "@types/morgan": "^1.7.35",
    "@types/passport": "^0.4.5",
    "@types/passport-http-bearer": "^1.0.33",
    "@types/passport-strategy": "^0.2.33",
    "@types/redis": "^2.8.5",
    "@types/request-ip": "^0.0.33",
    "@types/superagent": "^3.5.7",
    "@types/supertest": "^2.0.4",
    "@types/swagger-parser": "^4.0.2",
    "@types/validator": "^9.4.1",
    "@types/winston": "^2.3.8",
    "@types/xml2js": "^0.4.2",
    "autorest": "^2.0.4262",
    "danger": "^3.7.14",
    "danger-plugin-digitalcitizenship": "^0.3.1",
    "fp-ts": "^1.6.1",
    "italia-utils": "^3.6.1",
<<<<<<< HEAD
    "jest": "^22.4.3",
    "lolex": "2.7.0",
=======
    "jest": "^23.0.1",
    "lolex": "2.6.0",
>>>>>>> ed515f46
    "mock-redis-client": "^0.91.13",
    "nodemon": "^1.17.5",
    "prettier": "^1.13.2",
    "superagent": "^3.8.3",
    "supertest": "^3.1.0",
    "swagger-cli": "^1.0.1",
    "swagger-parser": "^4.1.0",
    "ts-jest": "^22.4.6",
    "ts-node": "^6.0.5",
    "tslint": "^5.10.0",
    "tslint-config-prettier": "^1.13.0",
    "tslint-immutable": "^4.4.0",
    "tslint-plugin-prettier": "^1.3.0",
    "tslint-sonarts": "^1.6.0",
    "typestrict": "^0.0.8"
  },
  "jest": {
    "testEnvironment": "node",
    "moduleFileExtensions": [
      "ts",
      "js"
    ],
    "transform": {
      "^.+\\.(ts|tsx)$": "<rootDir>/node_modules/ts-jest/preprocessor.js"
    },
    "testMatch": [
      "**/__tests__/*.ts"
    ],
    "coverageDirectory": "./coverage/",
    "collectCoverage": true,
    "collectCoverageFrom": [
      "src/**/*.{ts}",
      "!src/api/*.{ts}",
      "!src/api/models/*.{ts}",
      "!src/**/*.d.ts"
    ]
  }
}<|MERGE_RESOLUTION|>--- conflicted
+++ resolved
@@ -85,13 +85,8 @@
     "danger-plugin-digitalcitizenship": "^0.3.1",
     "fp-ts": "^1.6.1",
     "italia-utils": "^3.6.1",
-<<<<<<< HEAD
-    "jest": "^22.4.3",
+    "jest": "^23.0.1",
     "lolex": "2.7.0",
-=======
-    "jest": "^23.0.1",
-    "lolex": "2.6.0",
->>>>>>> ed515f46
     "mock-redis-client": "^0.91.13",
     "nodemon": "^1.17.5",
     "prettier": "^1.13.2",
