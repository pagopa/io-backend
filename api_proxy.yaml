--- conflicted
+++ resolved
@@ -154,7 +154,7 @@
         "200":
           description: Found.
           schema:
-            $ref: "#/definitions/CreatedMessageWithContent"
+            $ref: "#/definitions/MessageWithContent"
           examples:
             application/json:
               message: {
@@ -234,13 +234,7 @@
         '200':
           description: Profile updated.
           schema:
-<<<<<<< HEAD
-            allOf:
-              - $ref: "#/definitions/ProfileWithEmail"
-              - $ref: "#/definitions/ProfileWithoutEmail"
-=======
             $ref: "#/definitions/InitializedProfile"
->>>>>>> 180316a1
           examples:
             application/json:
               email: "email@example.com"
@@ -401,19 +395,6 @@
           description: Unavailable service
 definitions:
   BlockedInboxOrChannels:
-<<<<<<< HEAD
-    $ref: "https://raw.githubusercontent.com/teamdigitale/digital-citizenship-functions/v0.50.0/api/definitions.yaml#/BlockedInboxOrChannels"
-  CodiceContestoPagamento:
-    $ref: "https://raw.githubusercontent.com/teamdigitale/italia-pagopa-proxy/v0.2.0/api_pagopa.yaml#/definitions/CodiceContestoPagamento"
-  CreatedMessageWithContent:
-    $ref: "https://raw.githubusercontent.com/teamdigitale/digital-citizenship-functions/v0.50.0/api/definitions.yaml#/CreatedMessageWithContent"
-  CreatedMessageWithoutContent:
-    $ref: "https://raw.githubusercontent.com/teamdigitale/digital-citizenship-functions/v0.50.0/api/definitions.yaml#/CreatedMessageWithoutContent"
-  DepartmentName:
-    $ref: "https://raw.githubusercontent.com/teamdigitale/digital-citizenship-functions/v0.50.0/api/definitions.yaml#/DepartmentName"
-  EmailAddress:
-    $ref: "https://raw.githubusercontent.com/teamdigitale/digital-citizenship-functions/v0.50.0/api/definitions.yaml#/EmailAddress"
-=======
     $ref: "https://raw.githubusercontent.com/teamdigitale/digital-citizenship-functions/v0.51.0/api/definitions.yaml#/BlockedInboxOrChannels"
   CodiceContestoPagamento:
     $ref: "https://raw.githubusercontent.com/teamdigitale/italia-pagopa-proxy/v0.5.12/api_pagopa.yaml#/definitions/CodiceContestoPagamento"
@@ -421,45 +402,17 @@
     $ref: "https://raw.githubusercontent.com/teamdigitale/digital-citizenship-functions/v0.51.0/api/definitions.yaml#/DepartmentName"
   EmailAddress:
     $ref: "https://raw.githubusercontent.com/teamdigitale/digital-citizenship-functions/v0.51.0/api/definitions.yaml#/EmailAddress"
->>>>>>> 180316a1
   EnteBeneficiario:
     $ref: "https://raw.githubusercontent.com/teamdigitale/italia-pagopa-proxy/v0.5.12/api_pagopa.yaml#/definitions/EnteBeneficiario"
   ExtendedProfile:
-<<<<<<< HEAD
-    $ref: "https://raw.githubusercontent.com/teamdigitale/digital-citizenship-functions/v0.50.0/api/definitions.yaml#/ExtendedProfile"
-  FiscalCode:
-    $ref: "https://raw.githubusercontent.com/teamdigitale/digital-citizenship-functions/v0.50.0/api/definitions.yaml#/FiscalCode"
-=======
     $ref: "https://raw.githubusercontent.com/teamdigitale/digital-citizenship-functions/v0.51.0/api/definitions.yaml#/ExtendedProfile"
   FiscalCode:
     $ref: "https://raw.githubusercontent.com/teamdigitale/digital-citizenship-functions/v0.51.0/api/definitions.yaml#/FiscalCode"
->>>>>>> 180316a1
   Iban:
     $ref: "https://raw.githubusercontent.com/teamdigitale/italia-pagopa-proxy/v0.5.12/api_pagopa.yaml#/definitions/Iban"
   ImportoEuroCents:
     $ref: "https://raw.githubusercontent.com/teamdigitale/italia-pagopa-proxy/v0.5.12/api_pagopa.yaml#/definitions/ImportoEuroCents"
   IsInboxEnabled:
-<<<<<<< HEAD
-    $ref: "https://raw.githubusercontent.com/teamdigitale/digital-citizenship-functions/v0.50.0/api/definitions.yaml#/IsInboxEnabled"
-  IsWebhookEnabled:
-    $ref: "https://raw.githubusercontent.com/teamdigitale/digital-citizenship-functions/v0.50.0/api/definitions.yaml#/IsWebhookEnabled"
-  LimitedProfile:
-    $ref: "https://raw.githubusercontent.com/teamdigitale/digital-citizenship-functions/v0.50.0/api/definitions.yaml#/LimitedProfile"
-  MessageBodyMarkdown:
-    $ref: "https://raw.githubusercontent.com/teamdigitale/digital-citizenship-functions/v0.50.0/api/definitions.yaml#/MessageBodyMarkdown"
-  MessageContent:
-    $ref: "https://raw.githubusercontent.com/teamdigitale/digital-citizenship-functions/v0.50.0/api/definitions.yaml#/MessageContent"
-  MessageResponseNotificationStatus:
-    $ref: "https://raw.githubusercontent.com/teamdigitale/digital-citizenship-functions/v0.50.0/api/definitions.yaml#/MessageResponseNotificationStatus"
-  MessageResponseWithContent:
-    $ref: "https://raw.githubusercontent.com/teamdigitale/digital-citizenship-functions/v0.50.0/api/definitions.yaml#/MessageResponseWithContent"
-  MessageSubject:
-    $ref: "https://raw.githubusercontent.com/teamdigitale/digital-citizenship-functions/v0.50.0/api/definitions.yaml#/MessageSubject"
-  OrganizationName:
-    $ref: "https://raw.githubusercontent.com/teamdigitale/digital-citizenship-functions/v0.50.0/api/definitions.yaml#/OrganizationName"
-  PaginationResponse:
-    $ref: "https://raw.githubusercontent.com/teamdigitale/digital-citizenship-functions/v0.50.0/api/definitions.yaml#/PaginationResponse"
-=======
     $ref: "https://raw.githubusercontent.com/teamdigitale/digital-citizenship-functions/v0.51.0/api/definitions.yaml#/IsInboxEnabled"
   IsWebhookEnabled:
     $ref: "https://raw.githubusercontent.com/teamdigitale/digital-citizenship-functions/v0.51.0/api/definitions.yaml#/IsWebhookEnabled"
@@ -477,7 +430,6 @@
     $ref: "https://raw.githubusercontent.com/teamdigitale/digital-citizenship-functions/v0.51.0/api/definitions.yaml#/OrganizationName"
   PaginationResponse:
     $ref: "https://raw.githubusercontent.com/teamdigitale/digital-citizenship-functions/v0.51.0/api/definitions.yaml#/PaginationResponse"
->>>>>>> 180316a1
   PaymentActivationsGetResponse:
     $ref: "https://raw.githubusercontent.com/teamdigitale/italia-pagopa-proxy/v0.5.12/api_pagopa.yaml#/definitions/PaymentActivationsGetResponse"
   PaymentActivationsPostRequest:
@@ -487,31 +439,14 @@
   PaymentRequestsGetResponse:
     $ref: "https://raw.githubusercontent.com/teamdigitale/italia-pagopa-proxy/v0.5.12/api_pagopa.yaml#/definitions/PaymentRequestsGetResponse"
   PreferredLanguage:
-<<<<<<< HEAD
-    $ref: "https://raw.githubusercontent.com/teamdigitale/digital-citizenship-functions/v0.50.0/api/definitions.yaml#/PreferredLanguage"
-  PreferredLanguages:
-    $ref: "https://raw.githubusercontent.com/teamdigitale/digital-citizenship-functions/v0.50.0/api/definitions.yaml#/PreferredLanguages"
-  ProblemJson:
-    $ref: "https://raw.githubusercontent.com/teamdigitale/digital-citizenship-functions/v0.50.0/api/definitions.yaml#/ProblemJson"
-=======
     $ref: "https://raw.githubusercontent.com/teamdigitale/digital-citizenship-functions/v0.51.0/api/definitions.yaml#/PreferredLanguage"
   PreferredLanguages:
     $ref: "https://raw.githubusercontent.com/teamdigitale/digital-citizenship-functions/v0.51.0/api/definitions.yaml#/PreferredLanguages"
   ProblemJson:
     $ref: "https://raw.githubusercontent.com/teamdigitale/digital-citizenship-functions/v0.51.0/api/definitions.yaml#/ProblemJson"
->>>>>>> 180316a1
   RptIdFromString:
     $ref: "https://raw.githubusercontent.com/teamdigitale/italia-pagopa-proxy/v0.5.12/api_pagopa.yaml#/definitions/RptIdFromString"
   ServiceId:
-<<<<<<< HEAD
-    $ref: "https://raw.githubusercontent.com/teamdigitale/digital-citizenship-functions/v0.50.0/api/definitions.yaml#/ServiceId"
-  ServiceName:
-    $ref: "https://raw.githubusercontent.com/teamdigitale/digital-citizenship-functions/v0.50.0/api/definitions.yaml#/ServiceName"
-  ServicePublic:
-    $ref: "https://raw.githubusercontent.com/teamdigitale/digital-citizenship-functions/v0.50.0/api/definitions.yaml#/ServicePublic"
-  ServiceTuple:
-    $ref: "https://raw.githubusercontent.com/teamdigitale/digital-citizenship-functions/v0.50.0/api/definitions.yaml#/ServiceTuple"
-=======
     $ref: "https://raw.githubusercontent.com/teamdigitale/digital-citizenship-functions/v0.51.0/api/definitions.yaml#/ServiceId"
   ServiceName:
     $ref: "https://raw.githubusercontent.com/teamdigitale/digital-citizenship-functions/v0.51.0/api/definitions.yaml#/ServiceName"
@@ -519,7 +454,6 @@
     $ref: "https://raw.githubusercontent.com/teamdigitale/digital-citizenship-functions/v0.51.0/api/definitions.yaml#/ServicePublic"
   ServiceTuple:
     $ref: "https://raw.githubusercontent.com/teamdigitale/digital-citizenship-functions/v0.51.0/api/definitions.yaml#/ServiceTuple"
->>>>>>> 180316a1
   SpezzoneStrutturatoCausaleVersamento:
     $ref: "https://raw.githubusercontent.com/teamdigitale/italia-pagopa-proxy/v0.5.12/api_pagopa.yaml#/definitions/SpezzoneStrutturatoCausaleVersamento"
   SpezzoniCausaleVersamento:
@@ -527,17 +461,6 @@
   SpezzoniCausaleVersamentoItem:
     $ref: "https://raw.githubusercontent.com/teamdigitale/italia-pagopa-proxy/v0.5.12/api_pagopa.yaml#/definitions/SpezzoniCausaleVersamentoItem"
   Timestamp:
-<<<<<<< HEAD
-    $ref: "https://raw.githubusercontent.com/teamdigitale/digital-citizenship-functions/v0.50.0/api/definitions.yaml#/Timestamp"
-  TimeToLiveSeconds:
-    $ref: "https://raw.githubusercontent.com/teamdigitale/digital-citizenship-functions/v0.50.0/api/definitions.yaml#/TimeToLiveSeconds"
-  PaymentNoticeNumber:
-    $ref: "https://raw.githubusercontent.com/teamdigitale/digital-citizenship-functions/v0.50.0/api/definitions.yaml#/PaymentNoticeNumber"
-  PaymentAmount:
-    $ref: "https://raw.githubusercontent.com/teamdigitale/digital-citizenship-functions/v0.50.0/api/definitions.yaml#/PaymentAmount"
-  PaymentData:
-    $ref: "https://raw.githubusercontent.com/teamdigitale/digital-citizenship-functions/v0.50.0/api/definitions.yaml#/PaymentData"
-=======
     $ref: "https://raw.githubusercontent.com/teamdigitale/digital-citizenship-functions/v0.51.0/api/definitions.yaml#/Timestamp"
   PaymentNoticeNumber:
     $ref: "https://raw.githubusercontent.com/teamdigitale/digital-citizenship-functions/v0.51.0/api/definitions.yaml#/PaymentNoticeNumber"
@@ -551,7 +474,6 @@
     $ref: "https://raw.githubusercontent.com/teamdigitale/digital-citizenship-functions/v0.51.0/api/definitions.yaml#/CreatedMessageWithContent"
   MessageWithoutContent:
     $ref: "https://raw.githubusercontent.com/teamdigitale/digital-citizenship-functions/v0.51.0/api/definitions.yaml#/CreatedMessageWithoutContent"
->>>>>>> 180316a1
   ServiceList:
     type: object
     title: List of services.
@@ -574,7 +496,7 @@
       items:
         type: array
         items:
-          $ref: "#/definitions/CreatedMessageWithoutContent"
+          $ref: "#/definitions/MessageWithoutContent"
       next:
         type: string
       page_size:
@@ -609,23 +531,12 @@
         $ref: "#/definitions/IsInboxEnabled"
       is_webhook_enabled:
         $ref: "#/definitions/IsWebhookEnabled"
-      version:
-        type: integer
       family_name:
         type: string
       fiscal_code:
         $ref: '#/definitions/FiscalCode'
       has_profile:
         $ref: "#/definitions/HasProfile"
-<<<<<<< HEAD
-      is_email_set:
-        $ref: "#/definitions/IsEmailSet"
-=======
-      is_inbox_enabled:
-        $ref: "#/definitions/IsInboxEnabled"
-      is_webhook_enabled:
-        $ref: "#/definitions/IsWebhookEnabled"
->>>>>>> 180316a1
       name:
         type: string
       spid_email:
@@ -633,28 +544,12 @@
       spid_mobile_phone:
         type: string
         minLength: 1
-<<<<<<< HEAD
-=======
-      preferred_languages:
-        type: array
-        items:
-          $ref: '#/definitions/PreferredLanguage'
-      blocked_inbox_or_channels:
-        $ref: "#/definitions/BlockedInboxOrChannels"
       version:
         $ref: '#/definitions/Version'
->>>>>>> 180316a1
     required:
       - family_name
       - fiscal_code
       - has_profile
-<<<<<<< HEAD
-      - is_email_set
-      - name
-      - spid_email
-      - spid_mobile_phone
-  ProfileWithoutEmail:
-=======
       - is_inbox_enabled
       - is_webhook_enabled
       - name
@@ -662,7 +557,6 @@
       - spid_mobile_phone
       - version
   AuthenticatedProfile:
->>>>>>> 180316a1
     type: object
     title: Temporary SPID profile
     description: Describes the user's profile while it's authenticated but not yet stored in the Profile API.
@@ -680,15 +574,6 @@
       spid_mobile_phone:
         type: string
         minLength: 1
-<<<<<<< HEAD
-      preferred_languages:
-        type: array
-        items:
-          $ref: '#/definitions/PreferredLanguage'
-      version:
-        type: integer
-=======
->>>>>>> 180316a1
     required:
       - family_name
       - fiscal_code
