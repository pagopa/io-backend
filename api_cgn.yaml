--- conflicted
+++ resolved
@@ -85,7 +85,6 @@
           description: Service unavailable.
           schema:
             $ref: "#/definitions/ProblemJson"
-<<<<<<< HEAD
   "/cgn/eyca/activation":
     post:
       operationId: startEycaActivation
@@ -137,7 +136,6 @@
           description: Wrong or missing function key.
         "404":
           description: No EYCA Card activation process found.
-=======
 
   "/cgn/eyca/status":
     get:
@@ -154,15 +152,10 @@
           description: Bearer token null or expired.
         "404":
           description: No Eyca Card found.
->>>>>>> 309cf521
         "500":
           description: Service unavailable.
           schema:
             $ref: "#/definitions/ProblemJson"
-<<<<<<< HEAD
-=======
-
->>>>>>> 309cf521
 definitions:
   Timestamp:
     $ref: "https://raw.githubusercontent.com/pagopa/io-functions-commons/v17.3.0/openapi/definitions.yaml#/Timestamp"
@@ -186,13 +179,10 @@
     $ref: "https://raw.githubusercontent.com/pagopa/io-functions-cgn/master/openapi/index.yaml#/definitions/Card"
   CgnActivationDetail:
     $ref: "https://raw.githubusercontent.com/pagopa/io-functions-cgn/master/openapi/index.yaml#/definitions/CgnActivationDetail"
-<<<<<<< HEAD
   EycaActivationDetail:
     $ref: "https://raw.githubusercontent.com/pagopa/io-functions-cgn/176924316_add_start_eyca_activation_api/openapi/index.yaml#/definitions/EycaActivationDetail"
-=======
   EycaCard:
     $ref: "https://raw.githubusercontent.com/pagopa/io-functions-cgn/master/openapi/index.yaml#/definitions/EycaCard"
->>>>>>> 309cf521
     
 securityDefinitions:
   Bearer:
