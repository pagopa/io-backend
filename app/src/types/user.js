--- conflicted
+++ resolved
@@ -15,12 +15,9 @@
   t.property("fiscal_code", t.string()),
   t.property("name", t.string()),
   t.property("family_name", t.string()),
-<<<<<<< HEAD
-  t.property("preferred_email", t.string())
-=======
+  t.property("preferred_email", t.string()),
   t.property("nameID", t.string()),
   t.property("nameIDFormat", t.string())
->>>>>>> 3bb34b50
 );
 
 const SpidUserModel = t.object(
@@ -53,12 +50,9 @@
     fiscal_code: from.fiscalNumber,
     name: from.name,
     family_name: from.familyName,
-<<<<<<< HEAD
-    preferred_email: from.email
-=======
+    preferred_email: from.email,
     nameID: from.nameID, // The used nameID is needed for logout.
     nameIDFormat: from.nameIDFormat // The used nameIDFormat is needed for logout.
->>>>>>> 3bb34b50
   };
 }
 
