--- conflicted
+++ resolved
@@ -26,12 +26,8 @@
   t.property("name", t.string()),
   t.property("familyName", t.string()),
   t.property("sessionIndex", t.string()),
-<<<<<<< HEAD
-  t.property("issuer", t.any()),
+  t.property("issuer", IssuerType),
   t.property("email", t.string())
-=======
-  t.property("issuer", IssuerType)
->>>>>>> a739c83c
 );
 
 export type User = t.TypeOf<typeof UserModel>;
