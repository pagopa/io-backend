// @flow

"use strict";

<<<<<<< HEAD
import {ExtendedProfile, GetProfileOKResponse} from "../api/models";
import type {User} from "./user";
import * as t from "io-ts";
import {ReadableReporter} from "../utils/validation_reporters";

const winston = require("winston");

const ProfileModel = t.intersection([
  t.type({
    family_name: t.string,
    fiscal_code: t.string,
    name: t.string,
    version: t.number
  }),
  t.partial({
    email: t.string,
    is_email_set: t.boolean,
    preferred_email:t.string,
    is_preferred_email_set: t.boolean,
    is_inbox_enabled: t.boolean,
    preferred_languages: t.readonlyArray(t.string)
  })
]);
=======
import { ExtendedProfile, GetProfileOKResponse } from "../api/models";
import type { User } from "./user";
import t from "flow-runtime";
import { left, right } from "fp-ts/lib/Either";

const winston = require("winston");

const ProfileModel = t.object(
  t.property("family_name", t.string()),
  t.property("fiscal_code", t.string()),
  t.property("name", t.string()),
  t.property("version", t.number()),
  t.property("email", t.string(), true),
  t.property("is_inbox_enabled", t.boolean(), true),
  t.property("preferred_languages", t.array(t.string()), true)
);
>>>>>>> 0ad72c9a

const UpsertProfileModel = t.object(
  t.property("version", t.number()),
  t.property("email", t.string(), true),
  t.property("is_inbox_enabled", t.boolean(), true),
  t.property("preferred_languages", t.array(t.string()), true)
);

export type Profile = t.TypeOf<typeof ProfileModel>;
export type UpsertProfile = t.TypeOf<typeof UpsertProfileModel>;

/**
 * Converts an API profile to a Proxy profile.
 *
 * @param from
 *   Profile retrieved from the Digital Citizenship API.
 * @param user
 *   User data extracted from SPID.
 * @returns {Profile}
 */
export function toAppProfile(from: GetProfileOKResponse, user: User): Profile {
  return {
    name: user.name,
    family_name: user.family_name,
    fiscal_code: user.fiscal_code,
    email: from.email,
    is_email_set: !!(from.email),
    preferred_email: user.preferred_email,
    is_preferred_email_set: !!(user.preferred_email),
    preferred_languages: from.preferredLanguages,
    is_inbox_enabled: from.isInboxEnabled,
    version: from.version
  };
}

/**
 * Converts a UpsertProfile to an API ExtendedProfile.
 *
 * @param from
 * @returns {{email: *, preferredLanguages: *, isInboxEnabled: *, version: *}}
 */
export function toExtendedProfile(from: UpsertProfile): ExtendedProfile {
  return {
    email: from.email,
    preferred_languages: from.preferred_languages,
    isInboxEnabled: from.is_inbox_enabled,
    version: from.version
  };
}

/**
 * Extracts a user profile from the body of a request.
 *
 * @param from
 * @returns {Either<String, UpsertProfile>}
 */
export function extractUpsertProfileFromRequest(
  from: express$Request
): Either<String, UpsertProfile> {
  const validation = t.validate(UpsertProfileModel, from.body);

  if (validation.hasErrors()) {
    winston.log("info", validation.errors);

    return left(validation.errors);
  } else {
    return right(from.body);
  }
}<|MERGE_RESOLUTION|>--- conflicted
+++ resolved
@@ -2,31 +2,6 @@
 
 "use strict";
 
-<<<<<<< HEAD
-import {ExtendedProfile, GetProfileOKResponse} from "../api/models";
-import type {User} from "./user";
-import * as t from "io-ts";
-import {ReadableReporter} from "../utils/validation_reporters";
-
-const winston = require("winston");
-
-const ProfileModel = t.intersection([
-  t.type({
-    family_name: t.string,
-    fiscal_code: t.string,
-    name: t.string,
-    version: t.number
-  }),
-  t.partial({
-    email: t.string,
-    is_email_set: t.boolean,
-    preferred_email:t.string,
-    is_preferred_email_set: t.boolean,
-    is_inbox_enabled: t.boolean,
-    preferred_languages: t.readonlyArray(t.string)
-  })
-]);
-=======
 import { ExtendedProfile, GetProfileOKResponse } from "../api/models";
 import type { User } from "./user";
 import t from "flow-runtime";
@@ -40,10 +15,12 @@
   t.property("name", t.string()),
   t.property("version", t.number()),
   t.property("email", t.string(), true),
+  t.property("is_email_set", t.boolean(), true),
+  t.property("preferred_email", t.string(), true),
+  t.property("is_preferred_email_set", t.boolean(), true),
   t.property("is_inbox_enabled", t.boolean(), true),
   t.property("preferred_languages", t.array(t.string()), true)
 );
->>>>>>> 0ad72c9a
 
 const UpsertProfileModel = t.object(
   t.property("version", t.number()),
@@ -70,9 +47,9 @@
     family_name: user.family_name,
     fiscal_code: user.fiscal_code,
     email: from.email,
-    is_email_set: !!(from.email),
+    is_email_set: !!from.email,
     preferred_email: user.preferred_email,
-    is_preferred_email_set: !!(user.preferred_email),
+    is_preferred_email_set: !!user.preferred_email,
     preferred_languages: from.preferredLanguages,
     is_inbox_enabled: from.isInboxEnabled,
     version: from.version
