// @flow

"use strict";

import { ExtendedProfile, GetProfileOKResponse } from "../api/models";
import type { User } from "./user";
import t from "flow-runtime";
import { left, right } from "fp-ts/lib/Either";
import {
  EmailType,
  FiscalNumberType,
  NonNegativeNumberType
} from "./genericTypes";

const winston = require("winston");

const ProfileWithEmailModel = t.object(
  t.property("email", t.string(), true),
  t.property("family_name", t.string()),
<<<<<<< HEAD
  t.property("fiscal_code", t.string()),
  t.property("has_profile", t.boolean()),
  t.property("is_email_set", t.boolean()),
  t.property("is_inbox_enabled", t.boolean(), true),
  t.property("name", t.string()),
  t.property("preferred_languages", t.array(t.string()), true),
  t.property("version", t.number())
);

const ProfileWithoutEmailModel = t.object(
  t.property("family_name", t.string()),
  t.property("fiscal_code", t.string()),
  t.property("has_profile", t.boolean()),
  t.property("is_email_set", t.boolean()),
=======
  t.property("fiscal_code", FiscalNumberType),
  t.property("name", t.string()),
  t.property("version", NonNegativeNumberType),
  t.property("email", EmailType, true),
>>>>>>> a739c83c
  t.property("is_inbox_enabled", t.boolean(), true),
  t.property("name", t.string()),
  t.property("preferred_email", t.string()),
  t.property("preferred_languages", t.array(t.string()), true),
  t.property("version", t.number())
);

const UpsertProfileModel = t.object(
  t.property("version", NonNegativeNumberType),
  t.property("email", EmailType, true),
  t.property("is_inbox_enabled", t.boolean(), true),
  t.property("preferred_languages", t.array(t.string()), true)
);

export type ProfileWithEmail = t.TypeOf<typeof ProfileWithEmailModel>;
export type ProfileWithoutEmail = t.TypeOf<typeof ProfileWithoutEmailModel>;
export type UpsertProfile = t.TypeOf<typeof UpsertProfileModel>;

/**
 * Converts an existing API profile to a Proxy profile.
 *
 * @param from
 *   Profile retrieved from the Digital Citizenship API.
 * @param user
 *   User data extracted from SPID.
 * @returns {Profile}
 */
export function ProfileWithEmailToAppProfile(
  from: GetProfileOKResponse,
  user: User
): ProfileWithEmail | ProfileWithoutEmail {
  return {
    email: from.email,
    family_name: user.family_name,
    fiscal_code: user.fiscal_code,
    has_profile: true,
    is_email_set: !!from.email,
    is_inbox_enabled: from.isInboxEnabled,
    name: user.name,
    preferred_email: user.preferred_email,
    preferred_languages: from.preferredLanguages,
    version: from.version
  };
}

/**
 * Converts an empty API profile to a Proxy profile.
 *
 * @param user
 *   User data extracted from SPID.
 * @returns {Profile}
 */
export function ProfileWithoutEmailToAppProfile(
  user: User
): ProfileWithEmail | ProfileWithoutEmail {
  return {
    family_name: user.family_name,
    fiscal_code: user.fiscal_code,
    has_profile: false,
    is_email_set: false,
    name: user.name,
    preferred_email: user.preferred_email,
    version: 0
  };
}

/**
 * Converts a UpsertProfile to an API ExtendedProfile.
 *
 * @param from
 * @returns {{email: *, preferredLanguages: *, isInboxEnabled: *, version: *}}
 */
export function toExtendedProfile(from: UpsertProfile): ExtendedProfile {
  return {
    email: from.email,
    preferred_languages: from.preferred_languages,
    isInboxEnabled: from.is_inbox_enabled,
    version: from.version
  };
}

/**
 * Extracts a user profile from the body of a request.
 *
 * @param from
 * @returns {Either<String, UpsertProfile>}
 */
export function extractUpsertProfileFromRequest(
  from: express$Request
): Either<String, UpsertProfile> {
  const validation = t.validate(UpsertProfileModel, from.body);

  if (validation.hasErrors()) {
    winston.log("info", validation.errors);

    return left(validation.errors);
  } else {
    return right(from.body);
  }
}<|MERGE_RESOLUTION|>--- conflicted
+++ resolved
@@ -15,34 +15,27 @@
 const winston = require("winston");
 
 const ProfileWithEmailModel = t.object(
-  t.property("email", t.string(), true),
+  t.property("email", EmailType, true),
   t.property("family_name", t.string()),
-<<<<<<< HEAD
-  t.property("fiscal_code", t.string()),
+  t.property("fiscal_code", FiscalNumberType),
   t.property("has_profile", t.boolean()),
   t.property("is_email_set", t.boolean()),
   t.property("is_inbox_enabled", t.boolean(), true),
   t.property("name", t.string()),
   t.property("preferred_languages", t.array(t.string()), true),
-  t.property("version", t.number())
+  t.property("version", NonNegativeNumberType)
 );
 
 const ProfileWithoutEmailModel = t.object(
   t.property("family_name", t.string()),
-  t.property("fiscal_code", t.string()),
+  t.property("fiscal_code", FiscalNumberType),
   t.property("has_profile", t.boolean()),
   t.property("is_email_set", t.boolean()),
-=======
-  t.property("fiscal_code", FiscalNumberType),
-  t.property("name", t.string()),
-  t.property("version", NonNegativeNumberType),
-  t.property("email", EmailType, true),
->>>>>>> a739c83c
   t.property("is_inbox_enabled", t.boolean(), true),
   t.property("name", t.string()),
-  t.property("preferred_email", t.string()),
+  t.property("preferred_email", EmailType),
   t.property("preferred_languages", t.array(t.string()), true),
-  t.property("version", t.number())
+  t.property("version", NonNegativeNumberType)
 );
 
 const UpsertProfileModel = t.object(
