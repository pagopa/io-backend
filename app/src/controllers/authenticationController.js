// @flow

"use strict";

<<<<<<< HEAD
import type {SpidUser, User} from "../types/user";
import {extractUserFromRequest, extractUserFromSpid, toUser} from "../types/user";
import type {SessionStorageInterface} from "../services/sessionStorageInterface";
=======
import type { SpidUser } from "../types/user";
import { extractUserFromSpid, toUser } from "../types/user";
import type { SessionStorageInterface } from "../services/sessionStorageInterface";
>>>>>>> 0ad72c9a
import spidStrategy from "../strategies/spidStrategy";

/**
 * This controller handles the call from the IDP after
 * a successful authentication. In the request headers there are all the
 * attributes sent from the IDP.
 */
export default class AuthenticationController {
  sessionStorage: SessionStorageInterface;
  samlCert: string;
  spidStrategy: spidStrategy;

  /**
   * Class constructor.
   *
   * @param sessionStorage
   * @param samlCert
   * @param spidStrategy
   */
  constructor(
    sessionStorage: SessionStorageInterface,
    samlCert: string,
    spidStrategy: spidStrategy
  ) {
    this.sessionStorage = sessionStorage;
    this.samlCert = samlCert;
    this.spidStrategy = spidStrategy;
  }

  /**
   * The Assertion consumer service.
   *
   * @param req
   * @param res
   */
  acs(req: express$Request, res: express$Response) {
    const maybeUser = extractUserFromSpid(req);

    maybeUser.fold(
      (error: String) => {
        res.status(500).json({
          message: error
        });
      },
      (spidUser: SpidUser) => {
        const user = toUser(spidUser);

        this.sessionStorage.set(user.token, user);

        const url =
          process.env.CLIENT_REDIRECTION_URL || "/profile.html?token={token}";
        const urlWithToken = url.replace("{token}", user.token);

        res.redirect(urlWithToken);
      }
    );
  }

  /**
<<<<<<< HEAD
   * Single Logout Overview.
=======
   * The metadata for this Service Provider.
>>>>>>> 0ad72c9a
   *
   * @param req
   * @param res
   */
<<<<<<< HEAD
  slo(req: express$Request, res: express$Response) {
    const maybeUser = extractUserFromRequest(req);

    maybeUser.fold(
      (error: String) => {
        res.status(500).json({
          message: error
        });
      },
      (user: User) => {
        //delete Redis token
        this.sessionStorage.del(user.token);

        //logout from SPID
        //req.query = {};
        //req.query.entityID = user.spid_idp; //TODO: capire se riconosce l'idp o bisogna impostarlo (provare con idp non di test)

        spidStrategy.logout(req, function(err, request) {
          if (!err) {
            console.log(request);

            res.status(200).json({
              logoutUrl: request
            });
          } else {
            res.status(500).json({
              message: err.toString()
            });
          }

        });
      }
    );
=======
  metadata(req: express$Request, res: express$Response) {
    const metadata = this.spidStrategy.generateServiceProviderMetadata(
      this.samlCert
    );

    res
      .status(200)
      .set("Content-Type", "application/xml")
      .send(metadata);
>>>>>>> 0ad72c9a
  }
}<|MERGE_RESOLUTION|>--- conflicted
+++ resolved
@@ -2,15 +2,13 @@
 
 "use strict";
 
-<<<<<<< HEAD
-import type {SpidUser, User} from "../types/user";
-import {extractUserFromRequest, extractUserFromSpid, toUser} from "../types/user";
-import type {SessionStorageInterface} from "../services/sessionStorageInterface";
-=======
-import type { SpidUser } from "../types/user";
-import { extractUserFromSpid, toUser } from "../types/user";
+import type { SpidUser, User } from "../types/user";
+import {
+  extractUserFromRequest,
+  extractUserFromSpid,
+  toUser
+} from "../types/user";
 import type { SessionStorageInterface } from "../services/sessionStorageInterface";
->>>>>>> 0ad72c9a
 import spidStrategy from "../strategies/spidStrategy";
 
 /**
@@ -70,16 +68,12 @@
   }
 
   /**
-<<<<<<< HEAD
-   * Single Logout Overview.
-=======
+   * The Single logout service.
    * The metadata for this Service Provider.
->>>>>>> 0ad72c9a
    *
    * @param req
    * @param res
    */
-<<<<<<< HEAD
   slo(req: express$Request, res: express$Response) {
     const maybeUser = extractUserFromRequest(req);
 
@@ -109,11 +103,17 @@
               message: err.toString()
             });
           }
-
         });
       }
     );
-=======
+  }
+
+  /**
+   * The metadata for this Service Provider.
+   *
+   * @param req
+   * @param res
+   */
   metadata(req: express$Request, res: express$Response) {
     const metadata = this.spidStrategy.generateServiceProviderMetadata(
       this.samlCert
@@ -123,6 +123,5 @@
       .status(200)
       .set("Content-Type", "application/xml")
       .send(metadata);
->>>>>>> 0ad72c9a
   }
 }