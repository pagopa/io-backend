--- conflicted
+++ resolved
@@ -78,24 +78,9 @@
 
 app.get("/login", spidAuth);
 
-<<<<<<< HEAD
-app.post("/logout", tokenAuth, function(
-  req: express$Request,
-  res: express$Response
-) {
-  acsController.logout(req, res);
-});
-
-app.post("/slo", function(req: express$Request, res: express$Response) {
-  acsController.slo(req, res);
-});
-
-app.post("/assertionConsumerService", spidAuth, function(
-=======
 const withSpidAuth = (
   controller: AuthenticationController
 ): ((
->>>>>>> d3b79928
   req: express$Request,
   res: express$Response,
   next: express$NextFunction
