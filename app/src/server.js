--- conflicted
+++ resolved
@@ -12,12 +12,9 @@
   HTTPS_KEY,
   MESSAGES_CONTROLLER,
   PROFILE_CONTROLLER,
-<<<<<<< HEAD
-  SERVICES_CONTROLLER
-=======
+  SERVICES_CONTROLLER,
   SPID_STRATEGY,
   TOKEN_STRATEGY
->>>>>>> 3a35d340
 } from "./container";
 import ProfileController from "./controllers/profileController";
 import AuthenticationController from "./controllers/authenticationController";
