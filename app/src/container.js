--- conflicted
+++ resolved
@@ -3,22 +3,15 @@
 "use strict";
 
 /**
-<<<<<<< HEAD
  * Defines services and register them to the Service Container.
  *
  * @see https://github.com/jeffijoe/awilix
- */
-
-=======
- * Application's service container, here we register all the services used by
- * the application.
  */
 
 // Without this the environment variables loaded by dotenv aren't available in
 // this file.
 require("dotenv").load();
 
->>>>>>> 1d0423ed
 import AuthenticationController from "./controllers/authenticationController";
 import ProfileController from "./controllers/profileController";
 import MessagesController from "./controllers/messagesController";
@@ -31,54 +24,38 @@
   resolutionMode: awilix.ResolutionMode.CLASSIC
 });
 
-<<<<<<< HEAD
-export const SESSION_STORAGE = "sessionStorage";
-container.registerClass({
-  [SESSION_STORAGE]: [
-    DummySessionStorage,
-    { lifetime: awilix.Lifetime.SINGLETON }
-  ]
-});
-
-export const API_CLIENT = "apiClient";
-container.registerClass({
-  [API_CLIENT]: [ApiClient]
-});
-
-export const AUTHENTICATION_CONTROLLER = "authenticationController";
-=======
 container.register({
   redisUrl: awilix.asValue(process.env.REDIS_URL)
 });
 
 // Register a session storage service backed by Redis.
+export const SESSION_STORAGE = "sessionStorage";
 container.registerClass({
-  sessionStorage: [RedisSessionStorage]
+  [SESSION_STORAGE]: [RedisSessionStorage]
 });
 
 // Register a factory service to create API client.
+export const API_CLIENT = "apiClient";
 container.registerClass({
-  apiClient: [ApiClientFactory]
+  [API_CLIENT]: [ApiClientFactory]
 });
 
 // Register the authentication controller as a service.
->>>>>>> 1d0423ed
+export const AUTHENTICATION_CONTROLLER = "authenticationController";
 container.registerClass({
   [AUTHENTICATION_CONTROLLER]: [AuthenticationController]
 });
 
-<<<<<<< HEAD
+// Register the profile controller as a service.
 export const PROFILE_CONTROLLER = "profileController";
-=======
-// Register the profile controller as a service.
->>>>>>> 1d0423ed
 container.registerClass({
   [PROFILE_CONTROLLER]: [ProfileController]
 });
 
 // Register the messages controller as a service.
+export const MESSAGE_CONTROLLER = "messagesController";
 container.registerClass({
-  messagesController: [MessagesController]
+  [MESSAGE_CONTROLLER]: [MessagesController]
 });
 
 export default container;