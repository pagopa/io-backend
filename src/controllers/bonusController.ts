/**
 * This controller handles the bonus requests from the
 * app by forwarding the call to the API system.
 */

import * as express from "express";
import {
  IResponseErrorConflict,
  IResponseErrorForbiddenNotAuthorized,
  IResponseErrorInternal,
  IResponseErrorNotFound,
  IResponseErrorValidation,
  IResponseSuccessAccepted,
  IResponseSuccessJson,
  IResponseSuccessRedirectToResource
} from "italia-ts-commons/lib/responses";

import { BonusActivation } from "generated/io-bonus-api/BonusActivation";
import { PaginatedBonusActivationsCollection } from "generated/io-bonus-api/PaginatedBonusActivationsCollection";
import { NonEmptyString } from "italia-ts-commons/lib/strings";
import BonusService from "src/services/bonusService";
import { EligibilityCheck } from "../../generated/io-bonus-api/EligibilityCheck";
import { InstanceId } from "../../generated/io-bonus-api/InstanceId";
import { withUserFromRequest } from "../types/user";
import { withValidatedOrValidationError } from "../utils/responses";

export const withBonusIdFromRequest = async <T>(
  req: express.Request,
  f: (bonusId: NonEmptyString) => Promise<T>
): Promise<IResponseErrorValidation | T> =>
  withValidatedOrValidationError(
    NonEmptyString.decode(req.param("bonus_id")),
    f
  );

export default class BonusController {
  constructor(private readonly bonusService: BonusService) {}

  /**
   * Starts a request for a bonus for the current user.
   * Returns either an error or a reference to the request
   *
   */
  public readonly startBonusEligibilityCheck = (
    req: express.Request
  ): Promise<
    // tslint:disable-next-line:max-union-size
    | IResponseErrorValidation
    | IResponseErrorConflict
    | IResponseErrorInternal
    | IResponseSuccessAccepted
    | IResponseSuccessRedirectToResource<InstanceId, InstanceId>
  > =>
    withUserFromRequest(req, user =>
      this.bonusService.startBonusEligibilityCheck(user)
    );

  /**
   * Starts a request for a bonus for the current user.
   * Returns either an error or a reference to the request
   *
   */
  public readonly getBonusEligibilityCheck = (
    req: express.Request
  ): Promise<
    // tslint:disable-next-line:max-union-size
    | IResponseErrorValidation
    | IResponseErrorNotFound
    | IResponseErrorInternal
    | IResponseSuccessAccepted
    | IResponseSuccessJson<EligibilityCheck>
  > =>
    withUserFromRequest(req, user =>
      this.bonusService.getBonusEligibilityCheck(user)
    );

  /**
   * Get the activation details for the latest version
   * of the bonus entity identified by the provided id
   *
   */
  public readonly getLatestBonusActivationById = (
    req: express.Request
  ): Promise<
    // tslint:disable-next-line:max-union-size
    | IResponseErrorValidation
    | IResponseErrorNotFound
    | IResponseErrorInternal
    | IResponseSuccessAccepted
    | IResponseSuccessJson<BonusActivation>
  > =>
    withUserFromRequest(req, user =>
      withBonusIdFromRequest(req, bonusId =>
        this.bonusService.getLatestBonusActivationById(user, bonusId)
      )
    );

  /**
<<<<<<< HEAD
   * Get all IDs of the bonus activations requested by
   * the authenticated user or by any between his family member
   */
  public readonly getAllBonusActivations = (
=======
   * Start bonus activation request procedure
   * Returns either an error or a reference to the request
   *
   */
  public readonly startBonusActivationProcedure = (
>>>>>>> 4e8235c9
    req: express.Request
  ): Promise<
    // tslint:disable-next-line:max-union-size
    | IResponseErrorValidation
<<<<<<< HEAD
    | IResponseErrorNotFound
    | IResponseErrorInternal
    | IResponseSuccessAccepted
    | IResponseSuccessJson<PaginatedBonusActivationsCollection>
  > =>
    withUserFromRequest(req, user =>
      this.bonusService.getAllBonusActivations(user)
=======
    | IResponseErrorConflict
    | IResponseErrorInternal
    | IResponseErrorForbiddenNotAuthorized
    | IResponseSuccessAccepted
    | IResponseSuccessRedirectToResource<InstanceId, InstanceId>
  > =>
    withUserFromRequest(req, user =>
      this.bonusService.startBonusActivationProcedure(user)
>>>>>>> 4e8235c9
    );
}<|MERGE_RESOLUTION|>--- conflicted
+++ resolved
@@ -96,23 +96,14 @@
     );
 
   /**
-<<<<<<< HEAD
    * Get all IDs of the bonus activations requested by
    * the authenticated user or by any between his family member
    */
   public readonly getAllBonusActivations = (
-=======
-   * Start bonus activation request procedure
-   * Returns either an error or a reference to the request
-   *
-   */
-  public readonly startBonusActivationProcedure = (
->>>>>>> 4e8235c9
     req: express.Request
   ): Promise<
     // tslint:disable-next-line:max-union-size
     | IResponseErrorValidation
-<<<<<<< HEAD
     | IResponseErrorNotFound
     | IResponseErrorInternal
     | IResponseSuccessAccepted
@@ -120,7 +111,18 @@
   > =>
     withUserFromRequest(req, user =>
       this.bonusService.getAllBonusActivations(user)
-=======
+    );
+
+  /**
+   * Start bonus activation request procedure
+   * Returns either an error or a reference to the request
+   *
+   */
+  public readonly startBonusActivationProcedure = (
+    req: express.Request
+  ): Promise<
+    // tslint:disable-next-line:max-union-size
+    | IResponseErrorValidation
     | IResponseErrorConflict
     | IResponseErrorInternal
     | IResponseErrorForbiddenNotAuthorized
@@ -129,6 +131,5 @@
   > =>
     withUserFromRequest(req, user =>
       this.bonusService.startBonusActivationProcedure(user)
->>>>>>> 4e8235c9
     );
 }