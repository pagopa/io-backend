--- conflicted
+++ resolved
@@ -14,9 +14,6 @@
 } from "@pagopa/ts-commons/lib/responses";
 
 import { CreatedMessageWithContentAndAttachments } from "generated/backend/CreatedMessageWithContentAndAttachments";
-<<<<<<< HEAD
-import { IResponseErrorForbiddenNotAuthorized } from "@pagopa/ts-commons/lib/responses";
-=======
 import {
   IResponseErrorForbiddenNotAuthorized,
   ResponseErrorInternal,
@@ -26,7 +23,6 @@
 import * as TE from "fp-ts/TaskEither";
 import * as E from "fp-ts/Either";
 import * as B from "fp-ts/boolean";
->>>>>>> 5c594aef
 import { NonEmptyString } from "@pagopa/ts-commons/lib/strings";
 import NewMessagesService from "src/services/newMessagesService";
 import { errorsToReadableMessages } from "@pagopa/ts-commons/lib/reporters";
@@ -46,30 +42,11 @@
   IResponseErrorNotImplemented,
   IResponseErrorUnsupportedMediaType,
 } from "../utils/responses";
-<<<<<<< HEAD
-=======
-import { LegalMessageWithContent } from "../../generated/backend/LegalMessageWithContent";
-import TokenService from "../services/tokenService";
 import { LollipopLocalsType, LollipopRequiredHeaders } from "../types/lollipop";
 import { LollipopApiClient } from "../clients/lollipop";
 import { ISessionStorage } from "../services/ISessionStorage";
 import { extractLollipopLocalsFromLollipopHeadersLegacy } from "../utils/lollipop";
 import { checkIfLollipopIsEnabled } from "../utils/lollipop";
-
-type IGetLegalMessageResponse =
-  | IResponseErrorInternal
-  | IResponseErrorValidation
-  | IResponseErrorNotFound
-  | IResponseErrorTooManyRequests
-  | IResponseSuccessJson<LegalMessageWithContent>;
-
-type IGetLegalMessageAttachmentResponse =
-  | IResponseErrorInternal
-  | IResponseErrorValidation
-  | IResponseErrorNotFound
-  | IResponseErrorTooManyRequests
-  | IResponseSuccessOctet<Buffer>;
->>>>>>> 5c594aef
 
 export const withGetThirdPartyAttachmentParams = async <T>(
   req: express.Request,
@@ -84,17 +61,12 @@
 
 export default class MessagesController {
   // eslint-disable-next-line max-params
-<<<<<<< HEAD
-  constructor(private readonly messageService: NewMessagesService) {}
-=======
   constructor(
     private readonly messageService: NewMessagesService,
-    private readonly tokenService: TokenService,
     private readonly lollipopClient: ReturnType<typeof LollipopApiClient>,
     private readonly sessionStorage: ISessionStorage,
     private readonly thirdPartyConfigList: ThirdPartyConfigList
   ) {}
->>>>>>> 5c594aef
 
   /**
    * Returns the messages for the user identified by the provided fiscal code.
