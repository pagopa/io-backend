--- conflicted
+++ resolved
@@ -56,13 +56,8 @@
         (data: Notification) =>
           pipe(
             TE.tryCatch(
-<<<<<<< HEAD
-              async () =>
-                await this.sessionStorage.userHasActiveSessions(
-=======
               () =>
                 this.sessionStorage.userHasActiveSessions(
->>>>>>> 65f11fa5
                   data.message.fiscal_code
                 ),
               E.toError
