--- conflicted
+++ resolved
@@ -1,10 +1,4 @@
 import * as redis from "redis";
-
-<<<<<<< HEAD
-import { NonEmptyString } from "@pagopa/ts-commons/lib/strings";
-=======
-import { EmailString } from "italia-ts-commons/lib/strings";
->>>>>>> abe5faf2
 
 import { EmailAddress } from "../../../generated/backend/EmailAddress";
 import { PagoPAUser } from "../../../generated/pagopa/PagoPAUser";
