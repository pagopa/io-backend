--- conflicted
+++ resolved
@@ -14,7 +14,6 @@
   mockFIMSToken
 } from "../../__mocks__/user_mock";
 import SessionController from "../sessionController";
-<<<<<<< HEAD
 import * as E from "fp-ts/lib/Either";
 
 // user constant
@@ -44,9 +43,7 @@
   spid_level: aValidSpidLevel,
   wallet_token: mockWalletToken as WalletToken
 };
-=======
 import { User } from "../../types/user";
->>>>>>> 13ce9196
 
 const aTokenDurationSecs = 3600;
 const mockGet = jest.fn();
