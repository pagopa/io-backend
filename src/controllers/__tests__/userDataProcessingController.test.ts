/* tslint:disable:no-any */
/* tslint:disable:no-object-mutation */

import {
  ResponseErrorNotFound,
  ResponseSuccessJson
<<<<<<< HEAD
} from "@pagopa/ts-commons/lib/responses";
import { NonEmptyString } from "@pagopa/ts-commons/lib/strings";

import * as E from "fp-ts/lib/Either";
import { EmailAddress } from "../../../generated/backend/EmailAddress";
import { FiscalCode } from "../../../generated/backend/FiscalCode";
import { SpidLevelEnum } from "../../../generated/backend/SpidLevel";
=======
} from "italia-ts-commons/lib/responses";

import { isRight } from "fp-ts/lib/Either";
>>>>>>> abe5faf2
import {
  UserDataProcessingChoice,
  UserDataProcessingChoiceEnum
} from "../../../generated/io-api/UserDataProcessingChoice";
import { UserDataProcessingChoiceRequest } from "../../../generated/io-api/UserDataProcessingChoiceRequest";
import UserDataProcessingService from "../../../src/services/userDataProcessingService";
import mockReq from "../../__mocks__/request";
import mockRes from "../../__mocks__/response";
import ApiClient from "../../services/apiClientFactory";
import { aMockedUser as mockedUser } from "../../__mocks__/user_mock";
import UserDataProcessingController from "../userDataProcessingController";

const aUserDataProcessingChoice = "DOWNLOAD";

const aUserDataProcessingResponse = {
  status: 200,
  value: {
    _etag: "bdb8f644-132c-4f3c-a051-5887fc8058b1",
    _rid: "AAAAAQAAAAgAAAAAAAAAAQ==",
    _self: "/dbs/AAAAAQ==/colls/AAAAAQAAAAg=/docs/AAAAAQAAAAgAAAAAAAAAAQ==/",
    _ts: 1582553174,
    choice: aUserDataProcessingChoice,
    createdAt: "2020-02-24T14:06:14.513Z",
    fiscalCode: "SPNDNL80A13Y555X",
    id: "SPNDNL80A13Y555X-DOWNLOAD-0000000000000000",
    status: "PENDING",
    userDataProcessingId: "SPNDNL80A13Y555X-DOWNLOAD",
    version: 0
  }
};


const userDataProcessingMissingErrorResponse = ResponseErrorNotFound(
  "Not Found",
  "User data processing not found"
);

const mockedUserDataProcessingChoice: UserDataProcessingChoice =
  UserDataProcessingChoiceEnum.DOWNLOAD;

const mockedUserDataProcessingChoiceRequest: UserDataProcessingChoiceRequest = {
  choice: mockedUserDataProcessingChoice
};

const badRequestErrorResponse = {
  detail: expect.any(String),
  status: 400,
  title: expect.any(String),
  type: undefined
};

const mockGetUserDataProcessing = jest.fn();
const mockUpsertUserDataProcessing = jest.fn();
jest.mock("../../services/userDataProcessingService", () => {
  return {
    default: jest.fn().mockImplementation(() => ({
      getUserDataProcessing: mockGetUserDataProcessing,
      upsertUserDataProcessing: mockUpsertUserDataProcessing
    }))
  };
});

describe("UserDataProcessingController#getUserDataProcessing", () => {
  beforeEach(() => {
    jest.clearAllMocks();
  });

  it("should return a valid userDataProcessing by calling UserDataProcessingService with valid values", async () => {
    const req = mockReq();

    mockGetUserDataProcessing.mockReturnValue(
      Promise.resolve(ResponseSuccessJson(aUserDataProcessingResponse))
    );

    req.user = mockedUser;
    req.params = { choice: aUserDataProcessingChoice };

    const apiClient = new ApiClient("XUZTCT88A51Y311X", "");
    const userDataProcessingService = new UserDataProcessingService(apiClient);
    const controller = new UserDataProcessingController(
      userDataProcessingService
    );

    const response = await controller.getUserDataProcessing(req);

    expect(mockGetUserDataProcessing).toHaveBeenCalledWith(
      mockedUser,
      aUserDataProcessingChoice
    );
    expect(response).toEqual({
      apply: expect.any(Function),
      kind: "IResponseSuccessJson",
      value: aUserDataProcessingResponse
    });
  });

  it("should return an error by calling UserDataProcessingService with empty user", async () => {
    const req = mockReq();
    const res = mockRes();

    mockGetUserDataProcessing.mockReturnValue(
      Promise.resolve(ResponseSuccessJson(aUserDataProcessingResponse))
    );

    req.user = "";

    const apiClient = new ApiClient("XUZTCT88A51Y311X", "");
    const userDataProcessingService = new UserDataProcessingService(apiClient);
    const controller = new UserDataProcessingController(
      userDataProcessingService
    );

    const response = await controller.getUserDataProcessing(req);
    response.apply(res);

    // getUserDataProcessing is not called
    expect(mockGetUserDataProcessing).not.toBeCalled();
    expect(res.json).toHaveBeenCalledWith(badRequestErrorResponse);
  });

  it("should return a 404 error if no user data processing was found", async () => {
    const req = mockReq();
    const res = mockRes();

    mockGetUserDataProcessing.mockReturnValue(
      Promise.resolve(
        ResponseErrorNotFound("Not Found", "User data processing not found")
      )
    );

    req.user = mockedUser;
    req.params = { choice: aUserDataProcessingChoice };

    const apiClient = new ApiClient("XUZTCT88A51Y311X", "");
    const userDataProcessingService = new UserDataProcessingService(apiClient);
    const controller = new UserDataProcessingController(
      userDataProcessingService
    );
    const response = await controller.getUserDataProcessing(req);
    response.apply(res);

    expect(mockGetUserDataProcessing).toHaveBeenCalledWith(
      mockedUser,
      aUserDataProcessingChoice
    );
    expect(response).toEqual({
      ...userDataProcessingMissingErrorResponse,
      apply: expect.any(Function)
    });
  });
});

describe("UserDataProcessingController#upsertUserDataProcessing", () => {
  beforeEach(() => {
    jest.clearAllMocks();
  });

  it("should return a valid upsertedUserDataProcessing by calling UserDataProcessingService with valid values", async () => {
    const req = mockReq();

    mockUpsertUserDataProcessing.mockReturnValue(
      Promise.resolve(ResponseSuccessJson(aUserDataProcessingResponse))
    );

    req.user = mockedUser;
    req.body = mockedUserDataProcessingChoiceRequest;

    const apiClient = new ApiClient("XUZTCT88A51Y311X", "");
    const userDataProcessingService = new UserDataProcessingService(apiClient);
    const controller = new UserDataProcessingController(
      userDataProcessingService
    );
    const response = await controller.upsertUserDataProcessing(req);

    const errorOrUserDataProcessingChoice = UserDataProcessingChoiceRequest.decode(
      req.body
    );
    expect(E.isRight(errorOrUserDataProcessingChoice)).toBeTruthy();
    if (E.isRight(errorOrUserDataProcessingChoice)) {
      expect(mockUpsertUserDataProcessing).toHaveBeenCalledWith(
        mockedUser,
        errorOrUserDataProcessingChoice.right
      );
    }
    expect(response).toEqual({
      apply: expect.any(Function),
      kind: "IResponseSuccessJson",
      value: aUserDataProcessingResponse
    });
  });

  it("should return an error response by calling UserDataProcessingService with empty user and a valid choice", async () => {
    const req = mockReq();
    const res = mockRes();

    mockUpsertUserDataProcessing.mockReturnValue(
      Promise.resolve(ResponseSuccessJson(aUserDataProcessingResponse))
    );

    req.user = "";
    req.body = mockedUserDataProcessingChoiceRequest;

    const apiClient = new ApiClient("XUZTCT88A51Y311X", "");
    const userDataProcessingService = new UserDataProcessingService(apiClient);
    const controller = new UserDataProcessingController(
      userDataProcessingService
    );
    const response = await controller.upsertUserDataProcessing(req);
    response.apply(res);

    expect(mockUpsertUserDataProcessing).not.toBeCalled();
    expect(res.json).toHaveBeenCalledWith(badRequestErrorResponse);
  });

  it("should return an error by calling UserDataProcessingService with a valid user and empty choice", async () => {
    const req = mockReq();
    const res = mockRes();

    mockUpsertUserDataProcessing.mockReturnValue(
      Promise.resolve(ResponseSuccessJson(aUserDataProcessingResponse))
    );

    req.user = mockedUser;
    req.body = "";

    const apiClient = new ApiClient("XUZTCT88A51Y311X", "");
    const userDataProcessingService = new UserDataProcessingService(apiClient);
    const controller = new UserDataProcessingController(
      userDataProcessingService
    );
    const response = await controller.upsertUserDataProcessing(req);
    response.apply(res);

    expect(mockUpsertUserDataProcessing).not.toBeCalled();
    expect(res.json).toHaveBeenCalledWith(badRequestErrorResponse);
  });
});<|MERGE_RESOLUTION|>--- conflicted
+++ resolved
@@ -1,22 +1,9 @@
-/* tslint:disable:no-any */
-/* tslint:disable:no-object-mutation */
-
 import {
   ResponseErrorNotFound,
   ResponseSuccessJson
-<<<<<<< HEAD
 } from "@pagopa/ts-commons/lib/responses";
-import { NonEmptyString } from "@pagopa/ts-commons/lib/strings";
 
 import * as E from "fp-ts/lib/Either";
-import { EmailAddress } from "../../../generated/backend/EmailAddress";
-import { FiscalCode } from "../../../generated/backend/FiscalCode";
-import { SpidLevelEnum } from "../../../generated/backend/SpidLevel";
-=======
-} from "italia-ts-commons/lib/responses";
-
-import { isRight } from "fp-ts/lib/Either";
->>>>>>> abe5faf2
 import {
   UserDataProcessingChoice,
   UserDataProcessingChoiceEnum
