/* tslint:disable:no-any */
/* tslint:disable:no-duplicate-string */
/* tslint:disable:no-let */
/* tslint:disable:no-identical-functions */
/* tslint:disable:no-big-function */

import { left, right } from "fp-ts/lib/Either";
import { UrlFromString } from "italia-ts-commons/lib/url";
import * as lolex from "lolex";
import * as redis from "redis";
import mockReq from "../../__mocks__/request";
import mockRes from "../../__mocks__/response";
import RedisSessionStorage from "../../services/redisSessionStorage";
import TokenService from "../../services/tokenService";
import spidStrategy from "../../strategies/spidStrategy";
import { EmailAddress } from "../../types/api/EmailAddress";
import { FiscalCode } from "../../types/api/FiscalCode";
import { SpidLevelEnum } from "../../types/api/SpidLevel";
import { SessionToken, WalletToken } from "../../types/token";
import { User } from "../../types/user";
import AuthenticationController from "../authenticationController";

// saml configuration vars
const samlCert = `
-----BEGIN CERTIFICATE-----
MIIDczCCAlqgAwIBAgIBADANBgkqhkiG9w0BAQ0FADBTMQswCQYDVQQGEwJpdDEN
MAsGA1UECAwEUm9tZTEUMBIGA1UECgwLYWdpZC5nb3YuaXQxHzAdBgNVBAMMFmh0
dHBzOi8vaXRhbGlhLWJhY2tlbmQwHhcNMTcxMDI2MTAzNTQwWhcNMTgxMDI2MTAz
NTQwWjBTMQswCQYDVQQGEwJpdDENMAsGA1UECAwEUm9tZTEUMBIGA1UECgwLYWdp
ZC5nb3YuaXQxHzAdBgNVBAMMFmh0dHBzOi8vaXRhbGlhLWJhY2tlbmQwggEjMA0G
CSqGSIb3DQEBAQUAA4IBEAAwggELAoIBAgCXozdOvdlQhX2zyOvnpZJZWyhjmiRq
kBW7jkZHcmFRceeoVkXGn4bAFGGcqESFMVmaigTEm1c6gJpRojo75smqyWxngEk1
XLctn1+Qhb5SCbd2oHh0oLE5jpHyrxfxw8V+N2Hty26GavJE7i9jORbjeQCMkbgg
t0FahmlmaZr20akK8wNGMHDcpnMslJPxHl6uKxjAfe6sbNqjWxfcnirm05Jh5gYN
T4vkwC1vx6AZpS2G9pxOV1q5GapuvUBqwNu+EH1ufMRRXvu0+GtJ4WtsErOakSF4
KMezrMqKCrVPoK5SGxQMD/kwEQ8HfUPpim3cdi3RVmqQjsi/on6DMn/xTQIDAQAB
o1AwTjAdBgNVHQ4EFgQULOauBsRgsAudzlxzwEXYXd4uPyIwHwYDVR0jBBgwFoAU
LOauBsRgsAudzlxzwEXYXd4uPyIwDAYDVR0TBAUwAwEB/zANBgkqhkiG9w0BAQ0F
AAOCAQIAQOT5nIiAefn8FAWiVYu2uEsHpxUQ/lKWn1Trnj7MyQW3QA/jNaJHL/Ep
szJ5GONOE0lVEG1on35kQOWR7qFWYhH9Llb8EAAAb5tbnCiA+WIx4wjRTE3CNLul
L8MoscacIc/rqWf5WygZQcPDX1yVxmK4F3YGG2qDTD3fr4wPweYHxn95JidTwzW8
Jv46ajSBvFJ95CoCYL3BUHaxPIlYkGbJFjQhuoxo2XM4iT6KFD4IGmdssS4NFgW+
OM+P8UsrYi2KZuyzSrHq5c0GJz0UzSs8cIDC/CPEajx2Uy+7TABwR4d20Hyo6WIm
IFJiDanROwzoG0YNd8aCWE8ZM2y81Ww=
-----END CERTIFICATE-----
`;
const samlKey = `
-----BEGIN PRIVATE KEY-----
MIIEwQIBADANBgkqhkiG9w0BAQEFAASCBKswggSnAgEAAoIBAgCXozdOvdlQhX2z
yOvnpZJZWyhjmiRqkBW7jkZHcmFRceeoVkXGn4bAFGGcqESFMVmaigTEm1c6gJpR
ojo75smqyWxngEk1XLctn1+Qhb5SCbd2oHh0oLE5jpHyrxfxw8V+N2Hty26GavJE
7i9jORbjeQCMkbggt0FahmlmaZr20akK8wNGMHDcpnMslJPxHl6uKxjAfe6sbNqj
Wxfcnirm05Jh5gYNT4vkwC1vx6AZpS2G9pxOV1q5GapuvUBqwNu+EH1ufMRRXvu0
+GtJ4WtsErOakSF4KMezrMqKCrVPoK5SGxQMD/kwEQ8HfUPpim3cdi3RVmqQjsi/
on6DMn/xTQIDAQABAoIBAWo61Yw8Q/m9CwrgPyPRQm2HBwx/9/MPbaovSdzTrIm6
Gmg7yDYVm/kETj3JQ/drUzKIbj6t9LXvUizOUa2VSMJ0yZTYsnDHuywi8nf0uhgO
5pAca0aJLJ792hEByOx+EeUSN3C3i35vfbn8gwYoAHjrVA8mJrAEsawRbdVpNj6j
IWAKTmsZK0YLdcNzWshSYW9wkJNykeXHUgKk2YzGUIacMgC+fF3v3xL82xk+eLez
dP5wlrzkPz8JKHMIomF5j/VLuggSZx0XdQRvZrkeQUbJqRy2iXa43B+OlEiNvd2Q
0AiXur/MhvID+Ni/hBIoeIDyvvoBoiCTZbVvyRnBds8BAoGBDIfqHTTcfXlzfipt
4+idRuuzzhIXzQOcB0+8ywqmgtE4g9EykC7fEcynOavv08rOSNSbYhjLX24xUSrd
19lckZIvH5U9nJxnyfwrMGrorCA2uPtck8N9sTB5UWif31w/eDVMv30jRUyMel7l
tp96zxcPThT1O3N4zM2Otk5q2DvFAoGBDBngF4G9dJ5a511dyYco2agMJTvJLIqn
kKw24KOTqZ5BZKyIea4yCy9cRmNN84ccOy3jBuzSFLNJMYqdDCzH46u0I4anft83
aqnVa4jOwjZXoV9JCdFh3zKJUgPU4CW0MaTb30n3U4BAOgkHzRFt55tGT6xRU1J+
jX5s03BFfQ/pAoGBCsRqtUfrweEvDRT2MeR56Cu153cCfoYAdwPcDHeNVlDih9mk
4eF0ib3ZXyPPQqQ8FrahAWyeq9Rqif0UfFloQiljVncNZtm6EQQeNE9YuDZB7zcF
eG59PViSlhIZdXq1itv5o3yqZux8tNV/+ykUBIgi/YvioH/7J7flTd8Zzc2lAoGB
CqdVNRzSETPBUGRQx7Yo7scWOkmSaZaAw8v6XHdm7zQW2m1Tkd0czeAaWxXecQKI
hkl10Ij6w6K8U9N3RFrAeN6YL5bDK92VSmDPNmcxsKZrK/VZtj0S74/sebpJ1jUb
mYFM2h6ikm8dHHsK1S39FqULl+VbjAHazPN7GAOGCf7RAoGBAc0J9j+MHYm4M18K
AW2UB26qvdc8PSXE6i4YQAsg2RBgtf6u4jVAQ8a8OA4vnGG9VIrR0bD/hFTfczg/
ZbWGZ+42VH2eDGouiadR4rWzJNQKjWd98Y5PzxdEjd6nneJ68iNqGbKOT6jXu8qj
nCnxP/vK5rgVHU3nQfq+e/B6FVWZ
-----END PRIVATE KEY-----
`;
const samlCallbackUrl = "http://italia-backend/assertionConsumerService";
const samlIssuer = "http://italia-backend";
const samlAttributeConsumingServiceIndex = 0;

// user constant
const aTimestamp = 1518010929530;

const theCurrentTimestampMillis = 1518010929530;

const aFiscalNumber = "GRBGPP87L04L741X" as FiscalCode;
const anEmailAddress = "garibaldi@example.com" as EmailAddress;
const aValidname = "Giuseppe Maria";
const aValidIDFormat = "urn:oasis:names:tc:SAML:2.0:nameid-format:transient";
const aValidSpidLevel = SpidLevelEnum["https://www.spid.gov.it/SpidL2"];

// authentication constant
const mockSessionToken =
  "c77de47586c841adbd1a1caeb90dce25dcecebed620488a4f932a6280b10ee99a77b6c494a8a6e6884ccbeb6d3fe736b";
const mockWalletToken =
  "5ba5b99a982da1aa5eb4fd8643124474fa17ee3016c13c617ab79d2e7c8624bb80105c0c0cae9864e035a0d31a715043";

// mock for a valid User
const mockedUser: User = {
  created_at: aTimestamp,
  family_name: "Garibaldi",
  fiscal_code: aFiscalNumber,
  name: aValidname,
  nameID: "garibaldi",
  nameIDFormat: aValidIDFormat,
  preferred_email: anEmailAddress,
  sessionIndex: "123sessionIndex",
  session_token: mockSessionToken as SessionToken,
  spid_idp: "xxx",
  spid_level: aValidSpidLevel,
  wallet_token: mockWalletToken as WalletToken
};

// validUser has all every field correctly set.
const validUserPayload = {
  authnContextClassRef: aValidSpidLevel,
  email: anEmailAddress,
  familyName: "Garibaldi",
  fiscalNumber: aFiscalNumber,
  issuer: {
    _: "xxx"
  },
  name: aValidname,
  nameID: "garibaldi",
  nameIDFormat: aValidIDFormat,
  sessionIndex: "123sessionIndex"
};
// invalidUser lacks the required email field.
const invalidUserPayload = {
  authnContextClassRef: aValidSpidLevel,
  familyName: "Garibaldi",
  fiscalNumber: aFiscalNumber,
  issuer: {
    _: "xxx"
  },
  name: aValidname,
  nameID: "garibaldi",
  nameIDFormat: aValidIDFormat,
  sessionIndex: "123sessionIndex"
};

const anErrorResponse = {
  detail: undefined,
  status: 500,
  title: "Internal server error",
  type: undefined
};

const mockSet = jest.fn();
const mockGetBySessionToken = jest.fn();
const mockGetByWalletToken = jest.fn();
const mockDel = jest.fn();
jest.mock("../../services/redisSessionStorage", () => {
  return {
    default: jest.fn().mockImplementation(() => ({
      del: mockDel,
<<<<<<< HEAD
      getBySessionToken: mockGetBySessionToken,
      getByWalletToken: mockGetByWalletToken,
      refresh: mockRefresh,
=======
      get: mockGet,
>>>>>>> 32bcea77
      set: mockSet
    }))
  };
});

const mockGetNewToken = jest.fn();
jest.mock("../../services/tokenService", () => {
  return {
    default: jest.fn().mockImplementation(() => ({
      getNewToken: mockGetNewToken
    }))
  };
});

const redisClient = {} as redis.RedisClient;

const tokenService = new TokenService();
const tokenDurationSecs = 0;
const redisSessionStorage = new RedisSessionStorage(
  redisClient,
  tokenDurationSecs
);

const spidStrategyInstance = spidStrategy(
  samlKey,
  samlCallbackUrl,
  samlIssuer,
  samlAttributeConsumingServiceIndex
);
spidStrategyInstance.logout = jest.fn();

const getClientProfileRedirectionUrl = (token: string): UrlFromString => {
  const url = "/profile.html?token={token}".replace("{token}", token);

  return {
    href: url
  };
};

const controller = new AuthenticationController(
  redisSessionStorage,
  samlCert,
  spidStrategyInstance,
  tokenService,
  getClientProfileRedirectionUrl
);

let clock: any;
beforeEach(() => {
  // We need to mock time to test token expiration.
  clock = lolex.install({ now: theCurrentTimestampMillis });

  jest.clearAllMocks();
});
afterEach(() => {
  clock = clock.uninstall();
});

describe("AuthenticationController#acs", () => {
  it("redirects to the correct url if userPayload is a valid User", async () => {
    const res = mockRes();

    mockSet.mockReturnValue(Promise.resolve(right(true)));

    mockGetNewToken
      .mockReturnValueOnce(mockSessionToken)
      .mockReturnValueOnce(mockWalletToken);

    const response = await controller.acs(validUserPayload);
    response.apply(res);

    expect(controller).toBeTruthy();
    expect(res.redirect).toHaveBeenCalledWith(
      "/profile.html?token=" + mockSessionToken,
      301
    );
    expect(mockSet).toHaveBeenCalledWith(mockedUser);
  });

  it("should fail if userPayload is invalid", async () => {
    const res = mockRes();

    const response = await controller.acs(invalidUserPayload);
    response.apply(res);

    expect(controller).toBeTruthy();
    expect(res.status).toHaveBeenCalledWith(500);

    expect(res.json).toHaveBeenCalledWith({
      ...anErrorResponse,
      detail: "Unable to decode the user"
    });
    expect(mockSet).not.toHaveBeenCalled();
  });

  it("should fail if the session can not be saved", async () => {
    mockSet.mockReturnValue(Promise.resolve(right(false)));
    const res = mockRes();

    const response = await controller.acs(validUserPayload);
    response.apply(res);

    expect(controller).toBeTruthy();
    expect(res.status).toHaveBeenCalledWith(500);
    expect(res.json).toHaveBeenCalledWith({
      ...anErrorResponse,
      detail: "Error creating the user session"
    });
  });

  it("should fail if Redis client returns an error", async () => {
    mockSet.mockReturnValue(Promise.resolve(left(new Error("Redis error"))));
    const res = mockRes();

    const response = await controller.acs(validUserPayload);
    response.apply(res);

    expect(controller).toBeTruthy();
    expect(res.status).toHaveBeenCalledWith(500);
    expect(res.json).toHaveBeenCalledWith({
      ...anErrorResponse,
      detail: "Redis error"
    });
  });
});

describe("AuthenticationController#slo", () => {
  beforeEach(() => {
    jest.clearAllMocks();
  });

  it("redirects to the home page", async () => {
    const res = mockRes();

    const response = await controller.slo();
    response.apply(res);

    expect(controller).toBeTruthy();
    expect(res.redirect).toHaveBeenCalledWith("/", 301);
  });
});

describe("AuthenticationController#logout", () => {
  beforeEach(() => {
    jest.clearAllMocks();
    jest.resetAllMocks();
  });

  it("extracts the logout url", async () => {
    const res = mockRes();
    const req = mockReq();
    req.user = mockedUser;

    spidStrategyInstance.logout.mockImplementation((_: any, callback: any) => {
      callback(undefined, "http://www.example.com");
    });

    mockDel.mockReturnValue(Promise.resolve(right(true)));

    const response = await controller.logout(req);
    response.apply(res);

    expect(controller).toBeTruthy();
    expect(mockDel).toHaveBeenCalledWith(mockSessionToken, mockWalletToken);
    expect(spidStrategyInstance.logout.mock.calls[0][0]).toBe(req);
    expect(res.redirect).toHaveBeenCalledWith("http://www.example.com", 301);
  });

  it("should fail if the generation user data is invalid", async () => {
    const res = mockRes();
    const req = mockReq();
    req.user = invalidUserPayload;

    const response = await controller.logout(req);
    response.apply(res);

    expect(controller).toBeTruthy();
    expect(mockDel).not.toBeCalled();
    expect(res.status).toHaveBeenCalledWith(500);
    expect(res.json).toHaveBeenCalledWith({
      ...anErrorResponse,
      detail: "Unable to decode the user"
    });
  });

  it("should fail if the generation of logout fails", async () => {
    const res = mockRes();
    const req = mockReq();
    req.user = mockedUser;

    spidStrategyInstance.logout.mockImplementation(
      (_: any, callback: (error: Error) => void) => {
        callback(new Error("Error message"));
      }
    );

    mockDel.mockReturnValue(Promise.resolve(right(true)));

    const response = await controller.logout(req);
    response.apply(res);

    expect(controller).toBeTruthy();
    expect(mockDel).toHaveBeenCalledWith(mockSessionToken, mockWalletToken);
    expect(res.status).toHaveBeenCalledWith(500);
    expect(res.json).toHaveBeenCalledWith({
      ...anErrorResponse,
      detail: "Error message"
    });
  });

  it("should fail if the session can not be saved", async () => {
    const res = mockRes();
    const req = mockReq();
    req.user = mockedUser;
    mockDel.mockReturnValue(Promise.resolve(right(false)));

    const response = await controller.logout(req);
    response.apply(res);

    expect(controller).toBeTruthy();
    expect(res.status).toHaveBeenCalledWith(500);
    expect(res.json).toHaveBeenCalledWith({
      ...anErrorResponse,
      detail: "Error creating the user session"
    });
  });

  it("should fail if Redis client returns an error", async () => {
    const res = mockRes();
    const req = mockReq();
    req.user = mockedUser;
    mockDel.mockReturnValue(Promise.resolve(left(new Error("Redis error"))));

    const response = await controller.logout(req);
    response.apply(res);

    expect(controller).toBeTruthy();
    expect(res.status).toHaveBeenCalledWith(500);
    expect(res.json).toHaveBeenCalledWith({
      ...anErrorResponse,
      detail: "Redis error"
    });
  });
});

describe("AuthenticationController#getSessionState", () => {
<<<<<<< HEAD
  it("returns correct session state for expired session", async () => {
    const res = mockRes();
    const req = mockReq();

    req.headers = {};
    req.headers.authorization = "Bearer " + mockSessionToken;

    const aTokenDurationMillis = aTokenDurationSecs * 1000;
    const aTimeLongerThanDuration = aTokenDurationMillis + 2000;
    const anExpiredTimestamp =
      theCurrentTimestampMillis - aTimeLongerThanDuration;

    mockGetNewToken
      .mockReturnValueOnce(mockRefreshedSessionToken)
      .mockReturnValueOnce(mockRefreshedWalletToken);

    mockGetBySessionToken.mockReturnValue(
      Promise.resolve(
        right({
          expireAt: new Date(anExpiredTimestamp),
          newToken: mockSessionToken,
          user: mockedUser
        })
      )
    );
    mockRefresh.mockReturnValue(
      Promise.resolve(
        right({
          expireAt: new Date(aTimestamp),
          newToken: mockRefreshedSessionToken,
          user: {
            ...mockedUser,
            session_token: mockRefreshedSessionToken,
            wallet_token: mockRefreshedWalletToken
          }
        })
      )
    );

    const response = await controller.getSessionState(req);
    response.apply(res);

    expect(controller).toBeTruthy();
    expect(mockGetBySessionToken).toHaveBeenCalledWith(mockSessionToken);
    expect(mockRefresh).toHaveBeenCalledWith(
      mockSessionToken,
      mockWalletToken,
      mockRefreshedSessionToken,
      mockRefreshedWalletToken
    );
    expect(res.status).toHaveBeenCalledWith(200);
    expect(res.json).toHaveBeenCalledWith({
      expireAt: new Date(aTimestamp),
      newToken: mockRefreshedSessionToken,
      spidLevel: aValidSpidLevel,
      walletToken: mockRefreshedWalletToken
    });
  });

=======
>>>>>>> 32bcea77
  it("returns correct session state for valid session", async () => {
    const res = mockRes();
    const req = mockReq();

<<<<<<< HEAD
    req.headers = {};
    req.headers.authorization = "Bearer " + mockSessionToken;

    const aTokenDurationMillis = aTokenDurationSecs * 1000;
    const aTimeLongerThanDuration = aTokenDurationMillis + 2000;
    const aNotExpiredTimestamp =
      theCurrentTimestampMillis + aTimeLongerThanDuration;

    mockGetBySessionToken.mockReturnValue(
      Promise.resolve(
        right({
          expireAt: new Date(aNotExpiredTimestamp),
          user: mockedUser
        })
      )
    );
=======
    req.user = mockedUser;
>>>>>>> 32bcea77

    const response = await controller.getSessionState(req);
    response.apply(res);

    expect(controller).toBeTruthy();
<<<<<<< HEAD
    expect(mockGetBySessionToken).toHaveBeenCalledWith(mockSessionToken);
    expect(mockGetNewToken).not.toHaveBeenCalled();
    expect(mockRefresh).not.toHaveBeenCalled();
=======
>>>>>>> 32bcea77
    expect(res.status).toHaveBeenCalledWith(200);
    expect(res.json).toHaveBeenCalledWith({
      spidLevel: "https://www.spid.gov.it/SpidL2",
      walletToken: mockedUser.wallet_token
    });
  });
<<<<<<< HEAD

  it("should fail if no token found in the request", async () => {
    const res = mockRes();
    const req = mockReq();

    const response = await controller.getSessionState(req);
    response.apply(res);

    expect(controller).toBeTruthy();
    expect(res.status).toHaveBeenCalledWith(500);
    expect(res.json).toHaveBeenCalledWith({
      ...anErrorResponse,
      detail: "No token in the request"
    });
  });

  it("should fail if invalid token found in the request, no Bearer string", async () => {
    const res = mockRes();
    const req = mockReq();

    req.headers = {};
    req.headers.authorization = "Invalid token";

    const response = await controller.getSessionState(req);
    response.apply(res);

    expect(controller).toBeTruthy();
    expect(res.status).toHaveBeenCalledWith(500);
    expect(res.json).toHaveBeenCalledWith({
      ...anErrorResponse,
      detail: "No token in the request"
    });
  });

  it("should fail if invalid token found in the request, too much arguments", async () => {
    const res = mockRes();
    const req = mockReq();

    req.headers = {};
    req.headers.authorization = "Bearer 123 456";

    const response = await controller.getSessionState(req);
    response.apply(res);

    expect(controller).toBeTruthy();
    expect(res.status).toHaveBeenCalledWith(500);
    expect(res.json).toHaveBeenCalledWith({
      ...anErrorResponse,
      detail: "No token in the request"
    });
  });

  it("should fail if session not found", async () => {
    const res = mockRes();
    const req = mockReq();

    req.headers = {};
    req.headers.authorization = "Bearer " + mockSessionToken;

    mockGetBySessionToken.mockReturnValue(
      Promise.resolve(left(new Error("Session not found")))
    );

    const response = await controller.getSessionState(req);
    response.apply(res);

    expect(controller).toBeTruthy();
    expect(res.status).toHaveBeenCalledWith(404);
    expect(res.json).toHaveBeenCalledWith({
      ...anErrorResponse,
      detail: "",
      status: 404,
      title: "Session not found"
    });
  });

  it("should fail if there was error in refreshing the token", async () => {
    const res = mockRes();
    const req = mockReq();

    req.headers = {};
    req.headers.authorization = "Bearer " + mockSessionToken;

    const aTokenDurationMillis = aTokenDurationSecs * 1000;
    const aTimeLongerThanDuration = aTokenDurationMillis + 2000;
    const anExpiredTimestamp =
      theCurrentTimestampMillis - aTimeLongerThanDuration;

    mockGetNewToken
      .mockReturnValueOnce(mockRefreshedSessionToken)
      .mockReturnValueOnce(mockRefreshedWalletToken);

    mockGetBySessionToken.mockReturnValue(
      Promise.resolve(
        right({
          expireAt: new Date(anExpiredTimestamp),
          newToken: mockSessionToken,
          user: mockedUser
        })
      )
    );
    mockRefresh.mockReturnValue(
      Promise.resolve(left(new Error("Error refreshing the token")))
    );

    const response = await controller.getSessionState(req);
    response.apply(res);

    expect(controller).toBeTruthy();
    expect(mockGetBySessionToken).toHaveBeenCalledWith(mockSessionToken);
    expect(mockRefresh).toHaveBeenCalledWith(
      mockSessionToken,
      mockWalletToken,
      mockRefreshedSessionToken,
      mockRefreshedWalletToken
    );
    expect(res.status).toHaveBeenCalledWith(500);
    expect(res.json).toHaveBeenCalledWith({
      ...anErrorResponse,
      detail: "Error refreshing the token"
    });
  });
=======
>>>>>>> 32bcea77
});

describe("AuthenticationController#metadata", () => {
  beforeEach(() => {
    jest.clearAllMocks();
  });

  it("renders the correct metadata", async () => {
    const res = mockRes();
    const response = `<?xml version="1.0"?><EntityDescriptor xmlns="urn:oasis:names:tc:SAML:2.0:metadata" xmlns:ds="http://www.w3.org/2000/09/xmldsig#" entityID="http://italia-backend" ID="http___italia_backend">
  <SPSSODescriptor protocolSupportEnumeration="urn:oasis:names:tc:SAML:2.0:protocol" AuthnRequestsSigned="true" WantAssertionsSigned="true">
    <KeyDescriptor>
      <ds:KeyInfo>
        <ds:X509Data>
          <ds:X509Certificate>
MIIDczCCAlqgAwIBAgIBADANBgkqhkiG9w0BAQ0FADBTMQswCQYDVQQGEwJpdDEN
MAsGA1UECAwEUm9tZTEUMBIGA1UECgwLYWdpZC5nb3YuaXQxHzAdBgNVBAMMFmh0
dHBzOi8vaXRhbGlhLWJhY2tlbmQwHhcNMTcxMDI2MTAzNTQwWhcNMTgxMDI2MTAz
NTQwWjBTMQswCQYDVQQGEwJpdDENMAsGA1UECAwEUm9tZTEUMBIGA1UECgwLYWdp
ZC5nb3YuaXQxHzAdBgNVBAMMFmh0dHBzOi8vaXRhbGlhLWJhY2tlbmQwggEjMA0G
CSqGSIb3DQEBAQUAA4IBEAAwggELAoIBAgCXozdOvdlQhX2zyOvnpZJZWyhjmiRq
kBW7jkZHcmFRceeoVkXGn4bAFGGcqESFMVmaigTEm1c6gJpRojo75smqyWxngEk1
XLctn1+Qhb5SCbd2oHh0oLE5jpHyrxfxw8V+N2Hty26GavJE7i9jORbjeQCMkbgg
t0FahmlmaZr20akK8wNGMHDcpnMslJPxHl6uKxjAfe6sbNqjWxfcnirm05Jh5gYN
T4vkwC1vx6AZpS2G9pxOV1q5GapuvUBqwNu+EH1ufMRRXvu0+GtJ4WtsErOakSF4
KMezrMqKCrVPoK5SGxQMD/kwEQ8HfUPpim3cdi3RVmqQjsi/on6DMn/xTQIDAQAB
o1AwTjAdBgNVHQ4EFgQULOauBsRgsAudzlxzwEXYXd4uPyIwHwYDVR0jBBgwFoAU
LOauBsRgsAudzlxzwEXYXd4uPyIwDAYDVR0TBAUwAwEB/zANBgkqhkiG9w0BAQ0F
AAOCAQIAQOT5nIiAefn8FAWiVYu2uEsHpxUQ/lKWn1Trnj7MyQW3QA/jNaJHL/Ep
szJ5GONOE0lVEG1on35kQOWR7qFWYhH9Llb8EAAAb5tbnCiA+WIx4wjRTE3CNLul
L8MoscacIc/rqWf5WygZQcPDX1yVxmK4F3YGG2qDTD3fr4wPweYHxn95JidTwzW8
Jv46ajSBvFJ95CoCYL3BUHaxPIlYkGbJFjQhuoxo2XM4iT6KFD4IGmdssS4NFgW+
OM+P8UsrYi2KZuyzSrHq5c0GJz0UzSs8cIDC/CPEajx2Uy+7TABwR4d20Hyo6WIm
IFJiDanROwzoG0YNd8aCWE8ZM2y81Ww=
</ds:X509Certificate>
        </ds:X509Data>
      </ds:KeyInfo>
      <EncryptionMethod Algorithm="http://www.w3.org/2001/04/xmlenc#aes256-cbc"/>
      <EncryptionMethod Algorithm="http://www.w3.org/2001/04/xmlenc#aes128-cbc"/>
      <EncryptionMethod Algorithm="http://www.w3.org/2001/04/xmlenc#tripledes-cbc"/>
    </KeyDescriptor>
    <NameIDFormat>urn:oasis:names:tc:SAML:2.0:nameid-format:transient</NameIDFormat>
    <AssertionConsumerService index="0" isDefault="true" Binding="urn:oasis:names:tc:SAML:2.0:bindings:HTTP-POST" Location="http://italia-backend/assertionConsumerService"/>
    <AttributeConsumingService index="0">
      <ServiceName xml:lang="it">Required attributes</ServiceName>
      <RequestedAttribute Name="fiscalNumber" NameFormat="urn:oasis:names:tc:SAML:2.0:attrname-format:unspecified" FriendlyName="Codice fiscale"/>
      <RequestedAttribute Name="name" NameFormat="urn:oasis:names:tc:SAML:2.0:attrname-format:unspecified" FriendlyName="Nome"/>
      <RequestedAttribute Name="familyName" NameFormat="urn:oasis:names:tc:SAML:2.0:attrname-format:unspecified" FriendlyName="Cognome"/>
      <RequestedAttribute Name="email" NameFormat="urn:oasis:names:tc:SAML:2.0:attrname-format:unspecified" FriendlyName="Email"/>
    </AttributeConsumingService>
  </SPSSODescriptor>
  <Organization>
    <OrganizationName>Digital citizenship proxy</OrganizationName>
    <OrganizationDisplayName>Digital citizenship proxy</OrganizationDisplayName>
    <OrganizationURL>https://github.com/teamdigitale/italia-backend</OrganizationURL>
  </Organization>
<Signature xmlns="http://www.w3.org/2000/09/xmldsig#"><SignedInfo><CanonicalizationMethod Algorithm="http://www.w3.org/2001/10/xml-exc-c14n#"/><SignatureMethod Algorithm="http://www.w3.org/2001/04/xmldsig-more#rsa-sha256"/><Reference URI="#http___italia_backend"><Transforms><Transform Algorithm="http://www.w3.org/2000/09/xmldsig#enveloped-signature"/><Transform Algorithm="http://www.w3.org/2001/10/xml-exc-c14n#"/></Transforms><DigestMethod Algorithm="http://www.w3.org/2001/04/xmlenc#sha256"/><DigestValue>Mh1V7fJl+pMthhcJAAhEBuY58dWxqd3NI2ha/JyPpeI=</DigestValue></Reference></SignedInfo><SignatureValue>SIzSS+ZwK00YtvsXR8odCkrkBapatSdy8n4ifLl0/zoRQM7UCPrSKbUWihMBJCe7HdoT4VXOhhhgo9+IdE1qunrxQ1a3ydQbySRAidtaGbOQf5JxfzH0zYcKCQJLRPMXtLBNL3qlt+np0Bf740ZpzaKHRktaRn/0yKEHEtE9khf8d2xuzIm/fw75L2/i7wSggNFSUBzwSGd8EN3XRFWgwUuIwP6NK8GAjZa7pO0sZ0Z2zqCL1Q75/FZqaRBqvkrGDmlVu7wRJDTY6WSlzQ7PdhrLyGb4pxjWER0SfnKJBskS9SVjPP9ypb/AoQB6zoFX/58NtDUaluBr3jgxvWLH5R4=</SignatureValue><KeyInfo><X509Data><X509Certificate>
MIIDczCCAlqgAwIBAgIBADANBgkqhkiG9w0BAQ0FADBTMQswCQYDVQQGEwJpdDEN
MAsGA1UECAwEUm9tZTEUMBIGA1UECgwLYWdpZC5nb3YuaXQxHzAdBgNVBAMMFmh0
dHBzOi8vaXRhbGlhLWJhY2tlbmQwHhcNMTcxMDI2MTAzNTQwWhcNMTgxMDI2MTAz
NTQwWjBTMQswCQYDVQQGEwJpdDENMAsGA1UECAwEUm9tZTEUMBIGA1UECgwLYWdp
ZC5nb3YuaXQxHzAdBgNVBAMMFmh0dHBzOi8vaXRhbGlhLWJhY2tlbmQwggEjMA0G
CSqGSIb3DQEBAQUAA4IBEAAwggELAoIBAgCXozdOvdlQhX2zyOvnpZJZWyhjmiRq
kBW7jkZHcmFRceeoVkXGn4bAFGGcqESFMVmaigTEm1c6gJpRojo75smqyWxngEk1
XLctn1+Qhb5SCbd2oHh0oLE5jpHyrxfxw8V+N2Hty26GavJE7i9jORbjeQCMkbgg
t0FahmlmaZr20akK8wNGMHDcpnMslJPxHl6uKxjAfe6sbNqjWxfcnirm05Jh5gYN
T4vkwC1vx6AZpS2G9pxOV1q5GapuvUBqwNu+EH1ufMRRXvu0+GtJ4WtsErOakSF4
KMezrMqKCrVPoK5SGxQMD/kwEQ8HfUPpim3cdi3RVmqQjsi/on6DMn/xTQIDAQAB
o1AwTjAdBgNVHQ4EFgQULOauBsRgsAudzlxzwEXYXd4uPyIwHwYDVR0jBBgwFoAU
LOauBsRgsAudzlxzwEXYXd4uPyIwDAYDVR0TBAUwAwEB/zANBgkqhkiG9w0BAQ0F
AAOCAQIAQOT5nIiAefn8FAWiVYu2uEsHpxUQ/lKWn1Trnj7MyQW3QA/jNaJHL/Ep
szJ5GONOE0lVEG1on35kQOWR7qFWYhH9Llb8EAAAb5tbnCiA+WIx4wjRTE3CNLul
L8MoscacIc/rqWf5WygZQcPDX1yVxmK4F3YGG2qDTD3fr4wPweYHxn95JidTwzW8
Jv46ajSBvFJ95CoCYL3BUHaxPIlYkGbJFjQhuoxo2XM4iT6KFD4IGmdssS4NFgW+
OM+P8UsrYi2KZuyzSrHq5c0GJz0UzSs8cIDC/CPEajx2Uy+7TABwR4d20Hyo6WIm
IFJiDanROwzoG0YNd8aCWE8ZM2y81Ww=
</X509Certificate></X509Data></KeyInfo></Signature></EntityDescriptor>`;

    const matadata = await controller.metadata();
    matadata.apply(res);

    expect(controller).toBeTruthy();
    expect(res.status).toHaveBeenCalledWith(200);
    expect(res.send).toHaveBeenCalledWith(response);
  });
});<|MERGE_RESOLUTION|>--- conflicted
+++ resolved
@@ -103,9 +103,9 @@
   name: aValidname,
   nameID: "garibaldi",
   nameIDFormat: aValidIDFormat,
-  preferred_email: anEmailAddress,
   sessionIndex: "123sessionIndex",
   session_token: mockSessionToken as SessionToken,
+  spid_email: anEmailAddress,
   spid_idp: "xxx",
   spid_level: aValidSpidLevel,
   wallet_token: mockWalletToken as WalletToken
@@ -154,13 +154,8 @@
   return {
     default: jest.fn().mockImplementation(() => ({
       del: mockDel,
-<<<<<<< HEAD
       getBySessionToken: mockGetBySessionToken,
       getByWalletToken: mockGetByWalletToken,
-      refresh: mockRefresh,
-=======
-      get: mockGet,
->>>>>>> 32bcea77
       set: mockSet
     }))
   };
@@ -407,234 +402,22 @@
 });
 
 describe("AuthenticationController#getSessionState", () => {
-<<<<<<< HEAD
-  it("returns correct session state for expired session", async () => {
+  it("returns correct session state for valid session", async () => {
     const res = mockRes();
     const req = mockReq();
 
-    req.headers = {};
-    req.headers.authorization = "Bearer " + mockSessionToken;
-
-    const aTokenDurationMillis = aTokenDurationSecs * 1000;
-    const aTimeLongerThanDuration = aTokenDurationMillis + 2000;
-    const anExpiredTimestamp =
-      theCurrentTimestampMillis - aTimeLongerThanDuration;
-
-    mockGetNewToken
-      .mockReturnValueOnce(mockRefreshedSessionToken)
-      .mockReturnValueOnce(mockRefreshedWalletToken);
-
-    mockGetBySessionToken.mockReturnValue(
-      Promise.resolve(
-        right({
-          expireAt: new Date(anExpiredTimestamp),
-          newToken: mockSessionToken,
-          user: mockedUser
-        })
-      )
-    );
-    mockRefresh.mockReturnValue(
-      Promise.resolve(
-        right({
-          expireAt: new Date(aTimestamp),
-          newToken: mockRefreshedSessionToken,
-          user: {
-            ...mockedUser,
-            session_token: mockRefreshedSessionToken,
-            wallet_token: mockRefreshedWalletToken
-          }
-        })
-      )
-    );
+    req.user = mockedUser;
 
     const response = await controller.getSessionState(req);
     response.apply(res);
 
     expect(controller).toBeTruthy();
-    expect(mockGetBySessionToken).toHaveBeenCalledWith(mockSessionToken);
-    expect(mockRefresh).toHaveBeenCalledWith(
-      mockSessionToken,
-      mockWalletToken,
-      mockRefreshedSessionToken,
-      mockRefreshedWalletToken
-    );
-    expect(res.status).toHaveBeenCalledWith(200);
-    expect(res.json).toHaveBeenCalledWith({
-      expireAt: new Date(aTimestamp),
-      newToken: mockRefreshedSessionToken,
-      spidLevel: aValidSpidLevel,
-      walletToken: mockRefreshedWalletToken
-    });
-  });
-
-=======
->>>>>>> 32bcea77
-  it("returns correct session state for valid session", async () => {
-    const res = mockRes();
-    const req = mockReq();
-
-<<<<<<< HEAD
-    req.headers = {};
-    req.headers.authorization = "Bearer " + mockSessionToken;
-
-    const aTokenDurationMillis = aTokenDurationSecs * 1000;
-    const aTimeLongerThanDuration = aTokenDurationMillis + 2000;
-    const aNotExpiredTimestamp =
-      theCurrentTimestampMillis + aTimeLongerThanDuration;
-
-    mockGetBySessionToken.mockReturnValue(
-      Promise.resolve(
-        right({
-          expireAt: new Date(aNotExpiredTimestamp),
-          user: mockedUser
-        })
-      )
-    );
-=======
-    req.user = mockedUser;
->>>>>>> 32bcea77
-
-    const response = await controller.getSessionState(req);
-    response.apply(res);
-
-    expect(controller).toBeTruthy();
-<<<<<<< HEAD
-    expect(mockGetBySessionToken).toHaveBeenCalledWith(mockSessionToken);
-    expect(mockGetNewToken).not.toHaveBeenCalled();
-    expect(mockRefresh).not.toHaveBeenCalled();
-=======
->>>>>>> 32bcea77
     expect(res.status).toHaveBeenCalledWith(200);
     expect(res.json).toHaveBeenCalledWith({
       spidLevel: "https://www.spid.gov.it/SpidL2",
       walletToken: mockedUser.wallet_token
     });
   });
-<<<<<<< HEAD
-
-  it("should fail if no token found in the request", async () => {
-    const res = mockRes();
-    const req = mockReq();
-
-    const response = await controller.getSessionState(req);
-    response.apply(res);
-
-    expect(controller).toBeTruthy();
-    expect(res.status).toHaveBeenCalledWith(500);
-    expect(res.json).toHaveBeenCalledWith({
-      ...anErrorResponse,
-      detail: "No token in the request"
-    });
-  });
-
-  it("should fail if invalid token found in the request, no Bearer string", async () => {
-    const res = mockRes();
-    const req = mockReq();
-
-    req.headers = {};
-    req.headers.authorization = "Invalid token";
-
-    const response = await controller.getSessionState(req);
-    response.apply(res);
-
-    expect(controller).toBeTruthy();
-    expect(res.status).toHaveBeenCalledWith(500);
-    expect(res.json).toHaveBeenCalledWith({
-      ...anErrorResponse,
-      detail: "No token in the request"
-    });
-  });
-
-  it("should fail if invalid token found in the request, too much arguments", async () => {
-    const res = mockRes();
-    const req = mockReq();
-
-    req.headers = {};
-    req.headers.authorization = "Bearer 123 456";
-
-    const response = await controller.getSessionState(req);
-    response.apply(res);
-
-    expect(controller).toBeTruthy();
-    expect(res.status).toHaveBeenCalledWith(500);
-    expect(res.json).toHaveBeenCalledWith({
-      ...anErrorResponse,
-      detail: "No token in the request"
-    });
-  });
-
-  it("should fail if session not found", async () => {
-    const res = mockRes();
-    const req = mockReq();
-
-    req.headers = {};
-    req.headers.authorization = "Bearer " + mockSessionToken;
-
-    mockGetBySessionToken.mockReturnValue(
-      Promise.resolve(left(new Error("Session not found")))
-    );
-
-    const response = await controller.getSessionState(req);
-    response.apply(res);
-
-    expect(controller).toBeTruthy();
-    expect(res.status).toHaveBeenCalledWith(404);
-    expect(res.json).toHaveBeenCalledWith({
-      ...anErrorResponse,
-      detail: "",
-      status: 404,
-      title: "Session not found"
-    });
-  });
-
-  it("should fail if there was error in refreshing the token", async () => {
-    const res = mockRes();
-    const req = mockReq();
-
-    req.headers = {};
-    req.headers.authorization = "Bearer " + mockSessionToken;
-
-    const aTokenDurationMillis = aTokenDurationSecs * 1000;
-    const aTimeLongerThanDuration = aTokenDurationMillis + 2000;
-    const anExpiredTimestamp =
-      theCurrentTimestampMillis - aTimeLongerThanDuration;
-
-    mockGetNewToken
-      .mockReturnValueOnce(mockRefreshedSessionToken)
-      .mockReturnValueOnce(mockRefreshedWalletToken);
-
-    mockGetBySessionToken.mockReturnValue(
-      Promise.resolve(
-        right({
-          expireAt: new Date(anExpiredTimestamp),
-          newToken: mockSessionToken,
-          user: mockedUser
-        })
-      )
-    );
-    mockRefresh.mockReturnValue(
-      Promise.resolve(left(new Error("Error refreshing the token")))
-    );
-
-    const response = await controller.getSessionState(req);
-    response.apply(res);
-
-    expect(controller).toBeTruthy();
-    expect(mockGetBySessionToken).toHaveBeenCalledWith(mockSessionToken);
-    expect(mockRefresh).toHaveBeenCalledWith(
-      mockSessionToken,
-      mockWalletToken,
-      mockRefreshedSessionToken,
-      mockRefreshedWalletToken
-    );
-    expect(res.status).toHaveBeenCalledWith(500);
-    expect(res.json).toHaveBeenCalledWith({
-      ...anErrorResponse,
-      detail: "Error refreshing the token"
-    });
-  });
-=======
->>>>>>> 32bcea77
 });
 
 describe("AuthenticationController#metadata", () => {
