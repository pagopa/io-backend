--- conflicted
+++ resolved
@@ -1,10 +1,3 @@
-/* tslint:disable:no-object-mutation */
-
-<<<<<<< HEAD
-import { NonEmptyString } from "@pagopa/ts-commons/lib/strings";
-
-=======
->>>>>>> abe5faf2
 import { left, right } from "fp-ts/lib/Either";
 import * as redis from "redis";
 import { EmailAddress } from "../../../generated/backend/EmailAddress";
