--- conflicted
+++ resolved
@@ -1,9 +1,3 @@
-<<<<<<< HEAD
-/* tslint:disable:no-any */
-/* tslint:disable:no-object-mutation */
-
-=======
->>>>>>> 65f11fa5
 import { EmailAddress } from "../../../generated/backend/EmailAddress";
 import { FiscalCode } from "../../../generated/backend/FiscalCode";
 import { SpidLevelEnum } from "../../../generated/backend/SpidLevel";
@@ -19,17 +13,12 @@
   ResponseErrorTooManyRequests,
   ResponseSuccessJson
 } from "@pagopa/ts-commons/lib/responses";
-<<<<<<< HEAD
-import { mockedInitializedProfile, mockSessionToken, mockWalletToken } from "../../__mocks__/user_mock";
-import * as TE from "fp-ts/TaskEither"
-=======
 import {
   mockedInitializedProfile,
   mockSessionToken,
   mockWalletToken
 } from "../../__mocks__/user_mock";
 import * as TE from "fp-ts/TaskEither";
->>>>>>> 65f11fa5
 
 const aTimestamp = 1518010929530;
 const aFiscalNumber = "GRBGPP87L04L741X" as FiscalCode;
@@ -85,13 +74,7 @@
       Promise.resolve(ResponseSuccessJson(mockedInitializedProfile))
     );
 
-<<<<<<< HEAD
-    mockGetZendeskSupportToken.mockReturnValue(
-      TE.of(aZendeskSupportToken)
-    );
-=======
     mockGetZendeskSupportToken.mockReturnValue(TE.of(aZendeskSupportToken));
->>>>>>> 65f11fa5
 
     req.user = mockedRequestUser;
 
