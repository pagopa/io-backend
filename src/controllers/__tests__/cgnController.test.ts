--- conflicted
+++ resolved
@@ -3,11 +3,7 @@
   ResponseSuccessJson
 } from "@pagopa/ts-commons/lib/responses";
 import { NonEmptyString } from "@pagopa/ts-commons/lib/strings";
-<<<<<<< HEAD
-
 import { EmailAddress } from "../../../generated/backend/EmailAddress";
-=======
->>>>>>> 13ce9196
 import { FiscalCode } from "../../../generated/backend/FiscalCode";
 import mockReq from "../../__mocks__/request";
 import mockRes from "../../__mocks__/response";
@@ -87,12 +83,9 @@
   expires_at: new Date(),
   ttl: 10
 };
-<<<<<<< HEAD
-=======
 
 const client = CgnAPIClient(API_KEY, API_URL, API_BASE_PATH);
 const cgnService = new CgnService(client);
->>>>>>> 13ce9196
 
 describe("CgnController#getCgnStatus", () => {
   beforeEach(() => {
@@ -101,20 +94,10 @@
 
   it("should make the correct service method call", async () => {
     const req = { ...mockReq(), user: mockedUser };
-<<<<<<< HEAD
-    const client = CgnAPIClient(API_KEY, API_URL);
-    const cgnService = new CgnService(client);
-=======
-
->>>>>>> 13ce9196
-    const controller = new CgnController(
-      cgnService,
-      allowedTestFiscalCodesMock()
-    );
-<<<<<<< HEAD
-=======
-
->>>>>>> 13ce9196
+    const controller = new CgnController(
+      cgnService,
+      allowedTestFiscalCodesMock()
+    );
     await controller.getCgnStatus(req);
 
     expect(mockGetCgnStatus).toHaveBeenCalledWith(mockedUser);
@@ -126,12 +109,6 @@
     mockGetCgnStatus.mockReturnValue(
       Promise.resolve(ResponseSuccessJson(aPendingCgn))
     );
-<<<<<<< HEAD
-    const client = CgnAPIClient(API_KEY, API_URL);
-    const cgnService = new CgnService(client);
-=======
-
->>>>>>> 13ce9196
     const controller = new CgnController(
       cgnService,
       allowedTestFiscalCodesMock()
@@ -150,11 +127,6 @@
     const req = { ...mockReq(), user: undefined };
     const res = mockRes();
 
-<<<<<<< HEAD
-    const client = CgnAPIClient(API_KEY, API_URL);
-    const cgnService = new CgnService(client);
-=======
->>>>>>> 13ce9196
     const controller = new CgnController(
       cgnService,
       allowedTestFiscalCodesMock()
@@ -176,12 +148,6 @@
     allowedTestFiscalCodesMock.mockImplementationOnce(() => [
       "GRBGPP87L04L741Z" as FiscalCode
     ]);
-<<<<<<< HEAD
-    const client = CgnAPIClient(API_KEY, API_URL);
-    const cgnService = new CgnService(client);
-=======
-
->>>>>>> 13ce9196
     const controller = new CgnController(
       cgnService,
       allowedTestFiscalCodesMock()
@@ -205,19 +171,10 @@
   it("should make the correct service method call", async () => {
     const req = { ...mockReq(), user: mockedUser };
 
-<<<<<<< HEAD
-    const client = CgnAPIClient(API_KEY, API_URL);
-    const cgnService = new CgnService(client);
-=======
->>>>>>> 13ce9196
-    const controller = new CgnController(
-      cgnService,
-      allowedTestFiscalCodesMock()
-    );
-<<<<<<< HEAD
-=======
-
->>>>>>> 13ce9196
+    const controller = new CgnController(
+      cgnService,
+      allowedTestFiscalCodesMock()
+    );
     await controller.getEycaStatus(req);
 
     expect(mockGetEycaStatus).toHaveBeenCalledWith(mockedUser);
@@ -230,11 +187,6 @@
       Promise.resolve(ResponseSuccessJson(aPendingEycaCard))
     );
 
-<<<<<<< HEAD
-    const client = CgnAPIClient(API_KEY, API_URL);
-    const cgnService = new CgnService(client);
-=======
->>>>>>> 13ce9196
     const controller = new CgnController(
       cgnService,
       allowedTestFiscalCodesMock()
@@ -253,11 +205,6 @@
     const req = { ...mockReq(), user: undefined };
     const res = mockRes();
 
-<<<<<<< HEAD
-    const client = CgnAPIClient(API_KEY, API_URL);
-    const cgnService = new CgnService(client);
-=======
->>>>>>> 13ce9196
     const controller = new CgnController(
       cgnService,
       allowedTestFiscalCodesMock()
@@ -280,12 +227,6 @@
     allowedTestFiscalCodesMock.mockImplementationOnce(() => [
       "GRBGPP87L04L741Z" as FiscalCode
     ]);
-<<<<<<< HEAD
-    const client = CgnAPIClient(API_KEY, API_URL);
-    const cgnService = new CgnService(client);
-=======
-
->>>>>>> 13ce9196
     const controller = new CgnController(
       cgnService,
       allowedTestFiscalCodesMock()
@@ -309,19 +250,10 @@
   it("should make the correct service method call", async () => {
     const req = { ...mockReq(), user: mockedUser };
 
-<<<<<<< HEAD
-    const client = CgnAPIClient(API_KEY, API_URL);
-    const cgnService = new CgnService(client);
-=======
->>>>>>> 13ce9196
-    const controller = new CgnController(
-      cgnService,
-      allowedTestFiscalCodesMock()
-    );
-<<<<<<< HEAD
-=======
-
->>>>>>> 13ce9196
+    const controller = new CgnController(
+      cgnService,
+      allowedTestFiscalCodesMock()
+    );
     await controller.startCgnActivation(req);
 
     expect(mockStartCgnActivation).toHaveBeenCalledWith(mockedUser);
@@ -334,11 +266,6 @@
       Promise.resolve(ResponseSuccessAccepted())
     );
 
-<<<<<<< HEAD
-    const client = CgnAPIClient(API_KEY, API_URL);
-    const cgnService = new CgnService(client);
-=======
->>>>>>> 13ce9196
     const controller = new CgnController(
       cgnService,
       allowedTestFiscalCodesMock()
@@ -357,11 +284,6 @@
     const req = { ...mockReq(), user: undefined };
     const res = mockRes();
 
-<<<<<<< HEAD
-    const client = CgnAPIClient(API_KEY, API_URL);
-    const cgnService = new CgnService(client);
-=======
->>>>>>> 13ce9196
     const controller = new CgnController(
       cgnService,
       allowedTestFiscalCodesMock()
@@ -383,12 +305,6 @@
     allowedTestFiscalCodesMock.mockImplementationOnce(() => [
       "GRBGPP87L04L741Z" as FiscalCode
     ]);
-<<<<<<< HEAD
-    const client = CgnAPIClient(API_KEY, API_URL);
-    const cgnService = new CgnService(client);
-=======
-
->>>>>>> 13ce9196
     const controller = new CgnController(
       cgnService,
       allowedTestFiscalCodesMock()
@@ -412,19 +328,10 @@
   it("should make the correct service method call", async () => {
     const req = { ...mockReq(), user: mockedUser };
 
-<<<<<<< HEAD
-    const client = CgnAPIClient(API_KEY, API_URL);
-    const cgnService = new CgnService(client);
-=======
->>>>>>> 13ce9196
-    const controller = new CgnController(
-      cgnService,
-      allowedTestFiscalCodesMock()
-    );
-<<<<<<< HEAD
-=======
-
->>>>>>> 13ce9196
+    const controller = new CgnController(
+      cgnService,
+      allowedTestFiscalCodesMock()
+    );
     await controller.getCgnActivation(req);
 
     expect(mockGetCgnActivation).toHaveBeenCalledWith(mockedUser);
@@ -437,11 +344,6 @@
       Promise.resolve(ResponseSuccessJson(aCgnActivationDetail))
     );
 
-<<<<<<< HEAD
-    const client = CgnAPIClient(API_KEY, API_URL);
-    const cgnService = new CgnService(client);
-=======
->>>>>>> 13ce9196
     const controller = new CgnController(
       cgnService,
       allowedTestFiscalCodesMock()
@@ -460,11 +362,6 @@
     const req = { ...mockReq(), user: undefined };
     const res = mockRes();
 
-<<<<<<< HEAD
-    const client = CgnAPIClient(API_KEY, API_URL);
-    const cgnService = new CgnService(client);
-=======
->>>>>>> 13ce9196
     const controller = new CgnController(
       cgnService,
       allowedTestFiscalCodesMock()
@@ -485,12 +382,6 @@
     allowedTestFiscalCodesMock.mockImplementationOnce(() => [
       "GRBGPP87L04L741Z" as FiscalCode
     ]);
-<<<<<<< HEAD
-    const client = CgnAPIClient(API_KEY, API_URL);
-    const cgnService = new CgnService(client);
-=======
-
->>>>>>> 13ce9196
     const controller = new CgnController(
       cgnService,
       allowedTestFiscalCodesMock()
@@ -514,19 +405,10 @@
   it("should make the correct service method call", async () => {
     const req = { ...mockReq(), user: mockedUser };
 
-<<<<<<< HEAD
-    const client = CgnAPIClient(API_KEY, API_URL);
-    const cgnService = new CgnService(client);
-=======
->>>>>>> 13ce9196
-    const controller = new CgnController(
-      cgnService,
-      allowedTestFiscalCodesMock()
-    );
-<<<<<<< HEAD
-=======
-
->>>>>>> 13ce9196
+    const controller = new CgnController(
+      cgnService,
+      allowedTestFiscalCodesMock()
+    );
     await controller.getEycaActivation(req);
 
     expect(mockGetEycaActivation).toHaveBeenCalledWith(mockedUser);
@@ -539,11 +421,6 @@
       Promise.resolve(ResponseSuccessJson(anEycaActivationDetail))
     );
 
-<<<<<<< HEAD
-    const client = CgnAPIClient(API_KEY, API_URL);
-    const cgnService = new CgnService(client);
-=======
->>>>>>> 13ce9196
     const controller = new CgnController(
       cgnService,
       allowedTestFiscalCodesMock()
@@ -562,11 +439,6 @@
     const req = { ...mockReq(), user: undefined };
     const res = mockRes();
 
-<<<<<<< HEAD
-    const client = CgnAPIClient(API_KEY, API_URL);
-    const cgnService = new CgnService(client);
-=======
->>>>>>> 13ce9196
     const controller = new CgnController(
       cgnService,
       allowedTestFiscalCodesMock()
@@ -588,12 +460,6 @@
     allowedTestFiscalCodesMock.mockImplementationOnce(() => [
       "GRBGPP87L04L741Z" as FiscalCode
     ]);
-<<<<<<< HEAD
-    const client = CgnAPIClient(API_KEY, API_URL);
-    const cgnService = new CgnService(client);
-=======
-
->>>>>>> 13ce9196
     const controller = new CgnController(
       cgnService,
       allowedTestFiscalCodesMock()
@@ -617,19 +483,10 @@
   it("should make the correct service method call", async () => {
     const req = { ...mockReq(), user: mockedUser };
 
-<<<<<<< HEAD
-    const client = CgnAPIClient(API_KEY, API_URL);
-    const cgnService = new CgnService(client);
-=======
->>>>>>> 13ce9196
-    const controller = new CgnController(
-      cgnService,
-      allowedTestFiscalCodesMock()
-    );
-<<<<<<< HEAD
-=======
-
->>>>>>> 13ce9196
+    const controller = new CgnController(
+      cgnService,
+      allowedTestFiscalCodesMock()
+    );
     await controller.startEycaActivation(req);
 
     expect(mockStartEycaActivation).toHaveBeenCalledWith(mockedUser);
@@ -642,11 +499,6 @@
       Promise.resolve(ResponseSuccessAccepted())
     );
 
-<<<<<<< HEAD
-    const client = CgnAPIClient(API_KEY, API_URL);
-    const cgnService = new CgnService(client);
-=======
->>>>>>> 13ce9196
     const controller = new CgnController(
       cgnService,
       allowedTestFiscalCodesMock()
@@ -665,11 +517,6 @@
     const req = { ...mockReq(), user: undefined };
     const res = mockRes();
 
-<<<<<<< HEAD
-    const client = CgnAPIClient(API_KEY, API_URL);
-    const cgnService = new CgnService(client);
-=======
->>>>>>> 13ce9196
     const controller = new CgnController(
       cgnService,
       allowedTestFiscalCodesMock()
@@ -690,12 +537,6 @@
     allowedTestFiscalCodesMock.mockImplementationOnce(() => [
       "GRBGPP87L04L741Z" as FiscalCode
     ]);
-<<<<<<< HEAD
-    const client = CgnAPIClient(API_KEY, API_URL);
-    const cgnService = new CgnService(client);
-=======
-
->>>>>>> 13ce9196
     const controller = new CgnController(
       cgnService,
       allowedTestFiscalCodesMock()
@@ -799,19 +640,10 @@
   it("should make the correct service method call", async () => {
     const req = { ...mockReq(), user: mockedUser };
 
-<<<<<<< HEAD
-    const client = CgnAPIClient(API_KEY, API_URL);
-    const cgnService = new CgnService(client);
-=======
->>>>>>> 13ce9196
-    const controller = new CgnController(
-      cgnService,
-      allowedTestFiscalCodesMock()
-    );
-<<<<<<< HEAD
-=======
-
->>>>>>> 13ce9196
+    const controller = new CgnController(
+      cgnService,
+      allowedTestFiscalCodesMock()
+    );
     await controller.generateOtp(req);
 
     expect(mockGenerateOtp).toHaveBeenCalledWith(mockedUser);
@@ -824,11 +656,6 @@
       Promise.resolve(ResponseSuccessJson(aGeneratedOtp))
     );
 
-<<<<<<< HEAD
-    const client = CgnAPIClient(API_KEY, API_URL);
-    const cgnService = new CgnService(client);
-=======
->>>>>>> 13ce9196
     const controller = new CgnController(
       cgnService,
       allowedTestFiscalCodesMock()
@@ -847,11 +674,6 @@
     const req = { ...mockReq(), user: undefined };
     const res = mockRes();
 
-<<<<<<< HEAD
-    const client = CgnAPIClient(API_KEY, API_URL);
-    const cgnService = new CgnService(client);
-=======
->>>>>>> 13ce9196
     const controller = new CgnController(
       cgnService,
       allowedTestFiscalCodesMock()
