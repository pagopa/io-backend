/**
 * This controller handles the call from the IDP after a successful
 * authentication. In the request headers there are all the attributes sent from
 * the IDP.
 */

import * as express from "express";
import * as E from "fp-ts/lib/Either";
import * as O from "fp-ts/lib/Option";
import {
  IResponseErrorForbiddenNotAuthorized,
  IResponseErrorInternal,
  IResponseErrorValidation,
  IResponsePermanentRedirect,
  IResponseSuccessJson,
  ResponseErrorForbiddenNotAuthorized,
  ResponseErrorInternal,
  ResponseErrorValidation,
  ResponsePermanentRedirect,
  ResponseSuccessJson
} from "@pagopa/ts-commons/lib/responses";
import { UrlFromString } from "@pagopa/ts-commons/lib/url";

import { NewProfile } from "generated/io-api/NewProfile";

import { errorsToReadableMessages } from "@pagopa/ts-commons/lib/reporters";
import { FiscalCode, NonEmptyString } from "@pagopa/ts-commons/lib/strings";
import { pipe } from "fp-ts/lib/function";
import { parse } from "date-fns";
import * as appInsights from "applicationinsights";
import UsersLoginLogService from "../services/usersLoginLogService";
import { isOlderThan } from "../utils/date";
import { SuccessResponse } from "../../generated/auth/SuccessResponse";
import { UserIdentity } from "../../generated/auth/UserIdentity";
import { AccessToken } from "../../generated/public/AccessToken";
import {
  ClientErrorRedirectionUrlParams,
  clientProfileRedirectionUrl
} from "../config";
import { ISessionStorage } from "../services/ISessionStorage";
import NotificationService from "../services/notificationService";
import ProfileService from "../services/profileService";
import TokenService from "../services/tokenService";
import {
  BPDToken,
  FIMSToken,
  MyPortalToken,
  SessionToken,
  WalletToken,
  ZendeskToken
} from "../types/token";
import {
  exactUserIdentityDecode,
  toAppUser,
  validateSpidUser,
  withUserFromRequest
} from "../types/user";
import { log } from "../utils/logger";
import { withCatchAsInternalError } from "../utils/responses";

// how many random bytes to generate for each session token
export const SESSION_TOKEN_LENGTH_BYTES = 48;

// how many random bytes to generate for each session ID
const SESSION_ID_LENGTH_BYTES = 32;

export const AGE_LIMIT_ERROR_MESSAGE = "The age of the user is less than 14";
// Custom error code handled by the client to show a specific error page
export const AGE_LIMIT_ERROR_CODE = 1001;
// Minimum user age allowed to login if the Age limit is enabled
export const AGE_LIMIT = 14;

export default class AuthenticationController {
  // eslint-disable-next-line max-params
  constructor(
    private readonly sessionStorage: ISessionStorage,
    private readonly tokenService: TokenService,
    private readonly getClientProfileRedirectionUrl: (
      token: string
    ) => UrlFromString,
    private readonly getClientErrorRedirectionUrl: (
      params: ClientErrorRedirectionUrlParams
    ) => UrlFromString,
    private readonly profileService: ProfileService,
    private readonly notificationService: NotificationService,
    private readonly usersLoginLogService: UsersLoginLogService,
    private readonly testLoginFiscalCodes: ReadonlyArray<FiscalCode>,
    private readonly hasUserAgeLimitEnabled: boolean,
    private readonly appInsightsTelemetryClient?: appInsights.TelemetryClient
  ) {}

  /**
   * The Assertion consumer service.
   */
  // eslint-disable-next-line max-lines-per-function
  public async acs(
    userPayload: unknown
  ): Promise<
    | IResponseErrorInternal
    | IResponseErrorValidation
    | IResponseErrorForbiddenNotAuthorized
    | IResponsePermanentRedirect
  > {
    //
    // decode the SPID assertion into a SPID user
    //

    const errorOrSpidUser = validateSpidUser(userPayload);

    if (E.isLeft(errorOrSpidUser)) {
      log.error(
        "acs: error validating the SPID user [%O] [%s]",
        userPayload,
        errorOrSpidUser.left
      );
      return ResponseErrorValidation("Bad request", errorOrSpidUser.left);
    }

    const spidUser = errorOrSpidUser.right;

    if (
      this.hasUserAgeLimitEnabled &&
      !isOlderThan(AGE_LIMIT)(parse(spidUser.dateOfBirth), new Date())
    ) {
      // The IO App show the proper error screen if only the `errorCode`
      // query param is provided and `errorMessage` is missing.
      // this constraint could be ignored when this PR https://github.com/pagopa/io-app/pull/3642 is merged,
      // released in a certain app version and that version become the minimum version supported.
      const redirectionUrl = this.getClientErrorRedirectionUrl({
        errorCode: AGE_LIMIT_ERROR_CODE
      });
      log.error(
        `acs: the age of the user is less than ${AGE_LIMIT} yo [%s]`,
        spidUser.dateOfBirth
      );
      this.appInsightsTelemetryClient?.trackEvent({
        name: "spid.error.generic",
        properties: {
          message: "User login blocked for reached age limits",
          type: "INFO"
        }
      });
      return ResponsePermanentRedirect(redirectionUrl);
    }

    //
    // create a new user object
    //

    // note: since we have a bunch of async operations that don't depend on
    //       each other, we can run them in parallel
    const [
      errorOrIsBlockedUser,
      sessionToken,
      walletToken,
      myPortalToken,
      bpdToken,
      zendeskToken,
      fimsToken,
      sessionTrackingId
    ] = await Promise.all([
      // ask the session storage whether this user is blocked
      this.sessionStorage.isBlockedUser(spidUser.fiscalNumber),
      // authentication token for app backend
      this.tokenService.getNewTokenAsync(SESSION_TOKEN_LENGTH_BYTES),
      // authentication token for pagoPA
      this.tokenService.getNewTokenAsync(SESSION_TOKEN_LENGTH_BYTES),
      // authentication token for MyPortal
      this.tokenService.getNewTokenAsync(SESSION_TOKEN_LENGTH_BYTES),
      // authentication token for BPD
      this.tokenService.getNewTokenAsync(SESSION_TOKEN_LENGTH_BYTES),
      // authentication token for Zendesk
      this.tokenService.getNewTokenAsync(SESSION_TOKEN_LENGTH_BYTES),
      // authentication token for FIMS
      this.tokenService.getNewTokenAsync(SESSION_TOKEN_LENGTH_BYTES),
      // unique ID for tracking the user session
      this.tokenService.getNewTokenAsync(SESSION_ID_LENGTH_BYTES)
    ]);

    if (E.isLeft(errorOrIsBlockedUser)) {
      // the query to the session store failed
      const err = errorOrIsBlockedUser.left;
      log.error(`acs: error checking blocked user [${err.message}]`);
      return ResponseErrorInternal("Error while validating user");
    }

    const isBlockedUser = errorOrIsBlockedUser.right;
    if (isBlockedUser) {
      return ResponseErrorForbiddenNotAuthorized;
    }

    const user = toAppUser(
      spidUser,
      sessionToken as SessionToken,
      walletToken as WalletToken,
      myPortalToken as MyPortalToken,
      bpdToken as BPDToken,
      zendeskToken as ZendeskToken,
      fimsToken as FIMSToken,
      sessionTrackingId
    );

    // Attempt to create a new session object while we fetch an existing profile
    // for the user
    const [errorOrIsSessionCreated, getProfileResponse] = await Promise.all([
      this.sessionStorage.set(user),
      this.profileService.getProfile(user)
    ]);

    if (E.isLeft(errorOrIsSessionCreated)) {
      const error = errorOrIsSessionCreated.left;
      log.error(
        `acs: error while creating the user session [${error.message}]`
      );
      return ResponseErrorInternal("Error while creating the user session");
    }

    const isSessionCreated = errorOrIsSessionCreated.right;

    if (isSessionCreated === false) {
      log.error("Error creating the user session");
      return ResponseErrorInternal("Error creating the user session");
    }

    if (getProfileResponse.kind === "IResponseErrorNotFound") {
      // a profile for the user does not yet exist, we attempt to create a new
      // one
      const isTestProfile = this.testLoginFiscalCodes.includes(
        user.fiscal_code
      );
      const newProfile: NewProfile = {
        email: spidUser.email,
        is_email_validated: pipe(
          spidUser.email,
          O.fromNullable,
          O.map(_ => true),
          O.getOrElseW(() => false)
        ),
        is_test_profile: isTestProfile
      };
      const createProfileResponse = await this.profileService.createProfile(
        user,
        newProfile
      );
      if (createProfileResponse.kind !== "IResponseSuccessJson") {
        log.error(
          "Error creating new user's profile: %s",
          createProfileResponse.detail
        );
        // we switch to a generic error since the acs definition
        // in io-spid-commons does not support 429 / 409 errors
        return ResponseErrorInternal(createProfileResponse.kind);
      }
    } else if (getProfileResponse.kind !== "IResponseSuccessJson") {
      log.error(
        "Error retrieving user's profile: %s",
        getProfileResponse.detail
      );
      // we switch to a generic error since the acs definition
      // in io-spid-commons does not support 429 errors
      return ResponseErrorInternal(getProfileResponse.kind);
    }

    // Notify the user login
    try {
      await this.usersLoginLogService.logUserLogin({
        fiscalCode: spidUser.fiscalNumber,
        lastLoginAt: new Date(),
        source: spidUser.email !== undefined ? "spid" : "cie"
      });
    } catch (e) {
      // Fire & forget, so just print a debug message
      log.debug("Cannot notify userLogin: %s", E.toError(e).message);
    }

    // async fire & forget
    this.notificationService
      .deleteInstallation(user.fiscal_code)
      .then(deleteInstallationResponse => {
        if (deleteInstallationResponse.kind !== "IResponseSuccessJson") {
          log.debug(
            "Cannot delete Notification Installation: %s",
            deleteInstallationResponse.detail
          );
        }
      })
      .catch(err => {
        log.error(
          "Cannot delete Notification Installation: %s",
          JSON.stringify(err)
        );
      });

    const urlWithToken = this.getClientProfileRedirectionUrl(
      user.session_token
    );

    return ResponsePermanentRedirect(urlWithToken);
  }

  /**
   * The Assertion consumer service for test-login
   */
  public async acsTest(
    userPayload: unknown
  ): Promise<
    | IResponseErrorInternal
    | IResponseErrorValidation
    | IResponseErrorForbiddenNotAuthorized
    | IResponseSuccessJson<AccessToken>
  > {
    const acsResponse = await this.acs(userPayload);
    // When the login succeeded with a ResponsePermanentRedirect (301)
    // the token was extract from the response and returned into the body
    // of a ResponseSuccessJson (200)
    // Ref: https://www.pivotaltracker.com/story/show/173847889
    if (acsResponse.kind === "IResponsePermanentRedirect") {
      const REDIRECT_URL = clientProfileRedirectionUrl.replace("{token}", "");
      return pipe(
        acsResponse.detail,
        E.fromNullable(
          new Error("Missing detail in ResponsePermanentRedirect")
        ),
        E.chain(_ => {
          if (_.includes(REDIRECT_URL)) {
            return E.right(_.replace(REDIRECT_URL, ""));
          }
          return E.left(new Error("Unexpected redirection url"));
        }),
        E.chain(token =>
          pipe(
            token,
            NonEmptyString.decode,
            E.mapLeft(
              err =>
                new Error(`Decode Error: [${errorsToReadableMessages(err)}]`)
            )
          )
        ),
        E.map(token => ResponseSuccessJson({ token })),
        E.mapLeft(err => ResponseErrorInternal(err.message)),
        E.toUnion
      );
    }
    return acsResponse;
  }
  /**
   * Retrieves the logout url from the IDP.
   */
  public async logout(
    req: express.Request
  ): Promise<
    | IResponseErrorInternal
    | IResponseErrorValidation
    | IResponseSuccessJson<SuccessResponse>
  > {
    return withUserFromRequest(req, user =>
      withCatchAsInternalError(async () => {
        const errorOrResponse = await this.sessionStorage.del(user);

        if (E.isLeft(errorOrResponse)) {
          const error = errorOrResponse.left;
          return ResponseErrorInternal(error.message);
        }

        const response = errorOrResponse.right;

        if (!response) {
          return ResponseErrorInternal("Error destroying the user session");
        }

        return ResponseSuccessJson({ message: "ok" });
      })
    );
  }

  /**
   * The Single logout service.
   */
  public async slo(): Promise<IResponsePermanentRedirect> {
    return pipe(
      UrlFromString.decode("/"),
      E.fold(_ => {
        throw new Error("Unexpected redirect url decoding");
      }, ResponsePermanentRedirect)
    );
  }

  /**
   * Returns the user identity stored after the login process.
   */
  public readonly getUserIdentity = (
    req: express.Request
  ): Promise<
    | IResponseErrorValidation
    | IResponseErrorInternal
    | IResponseSuccessJson<UserIdentity>
  > =>
    withUserFromRequest(req, async user =>
      pipe(
        user,
        UserIdentity.decode,
        E.mapLeft(_ =>
          ResponseErrorInternal("Unexpected User Identity data format.")
        ),
        E.map(_ =>
          pipe(
            _,
            exactUserIdentityDecode,
            E.mapLeft(_1 => ResponseErrorInternal("Exact decode failed.")),
<<<<<<< HEAD
            E.map(_1 => ResponseSuccessJson<UserIdentity>(_1)),
=======
            E.map(ResponseSuccessJson),
>>>>>>> 65f11fa5
            E.toUnion
          )
        ),
        E.toUnion
      )
    );
}<|MERGE_RESOLUTION|>--- conflicted
+++ resolved
@@ -408,11 +408,7 @@
             _,
             exactUserIdentityDecode,
             E.mapLeft(_1 => ResponseErrorInternal("Exact decode failed.")),
-<<<<<<< HEAD
-            E.map(_1 => ResponseSuccessJson<UserIdentity>(_1)),
-=======
             E.map(ResponseSuccessJson),
->>>>>>> 65f11fa5
             E.toUnion
           )
         ),
