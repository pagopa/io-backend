/**
 * This controller handles the call from the IDP after a successful
 * authentication. In the request headers there are all the attributes sent from
 * the IDP.
 */

import * as express from "express";
import { isLeft } from "fp-ts/lib/Either";
import {
  IResponseErrorInternal,
  IResponseErrorNotFound,
  IResponsePermanentRedirect,
  IResponseSuccessJson,
  IResponseSuccessXml,
  ResponseErrorInternal,
  ResponsePermanentRedirect,
  ResponseSuccessJson,
  ResponseSuccessXml
} from "italia-ts-commons/lib/responses";
import { UrlFromString } from "italia-ts-commons/lib/url";
import { ISessionStorage } from "../services/ISessionStorage";
import TokenService from "../services/tokenService";
import { PublicSession } from "../types/api/PublicSession";
import { SessionToken, WalletToken } from "../types/token";
import {
  extractUserFromRequest,
  toAppUser,
  validateSpidUser
} from "../types/user";

export default class AuthenticationController {
  constructor(
    private readonly sessionStorage: ISessionStorage,
    private readonly samlCert: string,
    private readonly spidStrategy: SpidStrategy,
    private readonly tokenService: TokenService,
    private readonly getClientProfileRedirectionUrl: (
      token: string
    ) => UrlFromString
  ) {}

  /**
   * The Assertion consumer service.
   */
  public async acs(
    // tslint:disable-next-line:no-any
    userPayload: any
  ): Promise<IResponseErrorInternal | IResponsePermanentRedirect> {
    const errorOrUser = validateSpidUser(userPayload);

    if (isLeft(errorOrUser)) {
      const error = errorOrUser.value;
      return ResponseErrorInternal(error.message);
    }

    const spidUser = errorOrUser.value;
    const sessionToken = this.tokenService.getNewToken() as SessionToken;
    const walletToken = this.tokenService.getNewToken() as WalletToken;
    const user = toAppUser(spidUser, sessionToken, walletToken);

    const errorOrResponse = await this.sessionStorage.set(user);

    if (isLeft(errorOrResponse)) {
      const error = errorOrResponse.value;
      return ResponseErrorInternal(error.message);
    }
    const response = errorOrResponse.value;

    if (!response) {
      return ResponseErrorInternal("Error creating the user session");
    }
    const urlWithToken = this.getClientProfileRedirectionUrl(
      user.session_token
    );

    return ResponsePermanentRedirect(urlWithToken);
  }

  /**
   * Retrieves the logout url from the IDP.
   */
  public async logout(
    req: express.Request
  ): Promise<IResponseErrorInternal | IResponsePermanentRedirect> {
    const errorOrUser = extractUserFromRequest(req);

    if (isLeft(errorOrUser)) {
      const error = errorOrUser.value;
      return ResponseErrorInternal(error.message);
    }

    const user = errorOrUser.value;

    const errorOrResponse = await this.sessionStorage.del(
      user.session_token,
      user.wallet_token
    );

    if (isLeft(errorOrResponse)) {
      const error = errorOrResponse.value;
      return ResponseErrorInternal(error.message);
    }

    const response = errorOrResponse.value;

    if (!response) {
      return ResponseErrorInternal("Error creating the user session");
    }

    // Logout from SPID.
    // The logout function in spid-passport expects an entityID attribute
    // passed in the query string. Here we recover the IDP chosen for the
    // login (and stored in the User object) to forge a request suitable
    // for the login function.
    req.query = {};
    req.query.entityID = user.spid_idp;

    return this.spidLogout(req);
  }

  /**
   * Returns data about the current user session.
   */
  public async getSessionState(
    req: express.Request
  ): Promise<
    | IResponseErrorInternal
    | IResponseErrorNotFound
    | IResponseSuccessJson<PublicSession>
  > {
    const errorOrUser = extractUserFromRequest(req);

<<<<<<< HEAD
    // The token is present, look for a session.
    const sessionToken = maybeToken.value;
    const errorOrSession = await this.sessionStorage.getBySessionToken(
      sessionToken
    );
    if (isLeft(errorOrSession)) {
      // Previous token not found.
      return ResponseErrorNotFound("Session not found", "");
=======
    if (isLeft(errorOrUser)) {
      const error = errorOrUser.value;
      return ResponseErrorInternal(error.message);
>>>>>>> 32bcea77
    }

    const user = errorOrUser.value;

    // Return the actual session information.
    return ResponseSuccessJson({
      spidLevel: user.spid_level,
      walletToken: user.wallet_token
    });
  }

  /**
   * The Single logout service.
   */
  public async slo(): Promise<IResponsePermanentRedirect> {
    const url: UrlFromString = {
      href: "/"
    };

    return ResponsePermanentRedirect(url);
  }

  /**
   * The metadata for this Service Provider.
   */
  public async metadata(): Promise<IResponseSuccessXml<string>> {
    const metadata = this.spidStrategy.generateServiceProviderMetadata(
      this.samlCert
    );

    return ResponseSuccessXml(metadata);
  }

  /**
   * Wrap the spidStrategy.logout function in a new Promise.
   */
  private spidLogout(
    req: express.Request
  ): Promise<IResponseErrorInternal | IResponsePermanentRedirect> {
    return new Promise(resolve => {
      this.spidStrategy.logout(req, (err, logoutUrl) => {
        if (!err) {
          const url: UrlFromString = {
            href: logoutUrl
          };

          return resolve(ResponsePermanentRedirect(url));
        } else {
          return resolve(ResponseErrorInternal(err.message));
        }
      });
    });
  }
}<|MERGE_RESOLUTION|>--- conflicted
+++ resolved
@@ -130,20 +130,9 @@
   > {
     const errorOrUser = extractUserFromRequest(req);
 
-<<<<<<< HEAD
-    // The token is present, look for a session.
-    const sessionToken = maybeToken.value;
-    const errorOrSession = await this.sessionStorage.getBySessionToken(
-      sessionToken
-    );
-    if (isLeft(errorOrSession)) {
-      // Previous token not found.
-      return ResponseErrorNotFound("Session not found", "");
-=======
     if (isLeft(errorOrUser)) {
       const error = errorOrUser.value;
       return ResponseErrorInternal(error.message);
->>>>>>> 32bcea77
     }
 
     const user = errorOrUser.value;
