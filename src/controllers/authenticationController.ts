--- conflicted
+++ resolved
@@ -85,23 +85,12 @@
       return ResponseErrorValidation("Bad request", errorOrSpidUser.value);
     }
 
-<<<<<<< HEAD
-    const spidUser = errorOrUser.value;
-
-    const errorOrIsBlockedUser = await this.sessionStorage.isBlockedUser(
-      spidUser.fiscalNumber
-    );
-=======
     const spidUser = errorOrSpidUser.value;
->>>>>>> 4ffedd8d
 
     //
     // create a new user object
     //
 
-<<<<<<< HEAD
-    const [sessionToken, walletToken, sessionTrackingId] = await Promise.all([
-=======
     // note: since we have a bunch of async operations that don't depend on
     //       each other, we can run them in parallel
     const [
@@ -112,7 +101,6 @@
     ] = await Promise.all([
       // ask the session storage whether this user is blocked
       this.sessionStorage.isBlockedUser(spidUser.fiscalNumber),
->>>>>>> 4ffedd8d
       // authentication token for app backend
       this.tokenService.getNewTokenAsync(SESSION_TOKEN_LENGTH_BYTES),
       // authentication token for pagoPA
@@ -120,8 +108,6 @@
       // unique ID for tracking the user session
       this.tokenService.getNewTokenAsync(SESSION_ID_LENGTH_BYTES)
     ]);
-<<<<<<< HEAD
-=======
 
     if (isLeft(errorOrIsBlockedUser)) {
       // the query to the session store failed
@@ -134,7 +120,6 @@
     if (isBlockedUser) {
       return ResponseErrorForbiddenNotAuthorized;
     }
->>>>>>> 4ffedd8d
 
     const user = toAppUser(
       spidUser,
@@ -165,11 +150,6 @@
       return ResponseErrorInternal("Error creating the user session");
     }
 
-<<<<<<< HEAD
-    // Check if a Profile for the user exists into the API
-    const getProfileResponse = await this.profileService.getProfile(user);
-=======
->>>>>>> 4ffedd8d
     if (getProfileResponse.kind === "IResponseErrorNotFound") {
       // a profile for the user does not yet exist, we attempt to create a new
       // one
