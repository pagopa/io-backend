--- conflicted
+++ resolved
@@ -67,13 +67,8 @@
   FF_IOLOGIN,
   IOLOGIN_CANARY_USERS_SHA_REGEX,
   IOLOGIN_USERS_LIST,
-<<<<<<< HEAD
-  LV_TEST_USERS,
-  TEST_LOGIN_FISCAL_CODES,
+  isUserElegibleForFastLogin,
   FF_UNIQUE_EMAIL_ENFORCEMENT_ENABLED,
-=======
-  isUserElegibleForFastLogin,
->>>>>>> 17fe5e9c
 } from "../config";
 import { ISessionStorage } from "../services/ISessionStorage";
 import ProfileService from "../services/profileService";
