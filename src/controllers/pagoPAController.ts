--- conflicted
+++ resolved
@@ -27,51 +27,15 @@
     | IResponseErrorInternal
     | IResponseSuccessJson<PagoPAUser>
   > =>
-<<<<<<< HEAD
     withUserFromRequest(req, async user =>
       PagoPAUser.decode({
         email: user.spid_email,
-=======
-    withUserFromRequest(req, async user => {
-      const response = notFoundProfileToInternalServerError(
-        await this.profileService.getProfile(user)
-      );
-
-      if (response.kind !== "IResponseSuccessJson") {
-        // if getProfile returns a failure, we just return it
-        return response;
-      }
-
-      // getProfile returns an InitializedProfile
-      const profile = response.value;
-
-      // a custom email may have been set in the InitializedProfile, thus we
-      // have to check if the profile it's an InitializedProfile to be able to
-      // retrieve it
-      if (!profile.email || !profile.is_email_validated) {
-        return ResponseErrorValidation(
-          "Validation Error",
-          "Missing User Email"
-        );
-      }
-
-      // The field spid_mobile_phone is optional, if not provided the decode process fail.
-      return PagoPAUser.decode({
-        email: profile.email,
->>>>>>> 6d1e6633
         family_name: user.family_name,
         mobile_phone: user.spid_mobile_phone,
         name: user.name
       }).fold<IResponseErrorValidation | IResponseSuccessJson<PagoPAUser>>(
-<<<<<<< HEAD
         _ => ResponseErrorValidation("Validation Error", "Invalid User Data"),
-        pagopaUser => ResponseSuccessJson(pagopaUser)
+        ResponseSuccessJson
       )
     );
-=======
-        _ => ResponseErrorValidation("Bad Request", "Invalid User Profile"),
-        _ => ResponseSuccessJson(_)
-      );
-    });
->>>>>>> 6d1e6633
 }