--- conflicted
+++ resolved
@@ -581,863 +581,4 @@
   )();
 }
 
-<<<<<<< HEAD
-function registerMyPortalRoutes(
-  app: Express,
-  basePath: string,
-  allowMyPortalIPSourceRange: ReadonlyArray<CIDR>,
-  // eslint-disable-next-line @typescript-eslint/no-explicit-any
-  bearerMyPortalTokenAuth: any
-): void {
-  app.get(
-    `${basePath}/user`,
-    checkIP(allowMyPortalIPSourceRange),
-    bearerMyPortalTokenAuth,
-    toExpressHandler(getUserForMyPortal)
-  );
-}
-
-function registerServicesAppBackendRoutes(
-  app: Express,
-  basePath: string,
-  servicesAppBackendService: ServicesAppBackendService,
-  // eslint-disable-next-line @typescript-eslint/no-explicit-any
-  bearerSessionTokenAuth: any
-): void {
-  const servicesAppBackendController: ServicesAppBackendController =
-    new ServicesAppBackendController(servicesAppBackendService);
-
-  app.get(
-    `${basePath}/institutions`,
-    bearerSessionTokenAuth,
-    toExpressHandler(
-      servicesAppBackendController.findInstitutions,
-      servicesAppBackendController
-    )
-  );
-
-  app.get(
-    `${basePath}/institutions/featured`,
-    bearerSessionTokenAuth,
-    toExpressHandler(
-      servicesAppBackendController.getFeaturedInstitutions,
-      servicesAppBackendController
-    )
-  );
-
-  app.get(
-    `${basePath}/institutions/:institutionId/services`,
-    bearerSessionTokenAuth,
-    toExpressHandler(
-      servicesAppBackendController.findInstutionServices,
-      servicesAppBackendController
-    )
-  );
-
-  app.get(
-    `${basePath}/services/featured`,
-    bearerSessionTokenAuth,
-    toExpressHandler(
-      servicesAppBackendController.getFeaturedServices,
-      servicesAppBackendController
-    )
-  );
-
-  app.get(
-    `${basePath}/services/:serviceId`,
-    bearerSessionTokenAuth,
-    toExpressHandler(
-      servicesAppBackendController.getServiceById,
-      servicesAppBackendController
-    )
-  );
-}
-
-function registerEUCovidCertAPIRoutes(
-  app: Express,
-  basePath: string,
-  eucovidcertService: EUCovidCertService,
-  // eslint-disable-next-line @typescript-eslint/no-explicit-any
-  bearerSessionTokenAuth: any
-): void {
-  const eucovidCertController: EUCovidCertController =
-    new EUCovidCertController(eucovidcertService);
-
-  app.post(
-    `${basePath}/certificate`,
-    bearerSessionTokenAuth,
-    toExpressHandler(
-      eucovidCertController.getEUCovidCertificate,
-      eucovidCertController
-    )
-  );
-}
-
-// eslint-disable-next-line max-params, max-lines-per-function
-function registerAPIRoutes(
-  app: Express,
-  basePath: string,
-  _allowNotifyIPSourceRange: ReadonlyArray<CIDR>,
-  // eslint-disable-next-line @typescript-eslint/no-explicit-any
-  urlTokenAuth: any,
-  profileService: ProfileService,
-  fnAppService: FunctionsAppService,
-  appMessagesService: NewMessagesService,
-  notificationServiceFactory: NotificationServiceFactory,
-  sessionStorage: RedisSessionStorage,
-  pagoPaProxyService: PagoPAProxyService,
-  userMetadataStorage: RedisUserMetadataStorage,
-  userDataProcessingService: UserDataProcessingService,
-  // eslint-disable-next-line @typescript-eslint/no-explicit-any
-  bearerSessionTokenAuth: any,
-  lollipopClient: ReturnType<typeof LollipopApiClient>
-): void {
-  const profileController: ProfileController = new ProfileController(
-    profileService,
-    sessionStorage
-  );
-
-  const messagesController: MessagesController = new MessagesController(
-    appMessagesService,
-    lollipopClient,
-    sessionStorage
-  );
-
-  const servicesController: ServicesController = new ServicesController(
-    fnAppService
-  );
-
-  const notificationController: NotificationController =
-    new NotificationController(notificationServiceFactory, sessionStorage, {
-      notificationDefaultSubject: NOTIFICATION_DEFAULT_SUBJECT,
-      notificationDefaultTitle: NOTIFICATION_DEFAULT_TITLE
-    });
-
-  const sessionController: SessionController = new SessionController(
-    sessionStorage
-  );
-
-  const pagoPAProxyController: PagoPAProxyController =
-    new PagoPAProxyController(pagoPaProxyService);
-
-  const userMetadataController: UserMetadataController =
-    new UserMetadataController(userMetadataStorage);
-
-  const userDataProcessingController: UserDataProcessingController =
-    new UserDataProcessingController(userDataProcessingService);
-
-  app.get(
-    `${basePath}/profile`,
-    bearerSessionTokenAuth,
-    toExpressHandler(profileController.getProfile, profileController)
-  );
-
-  app.get(
-    `${basePath}/api-profile`,
-    bearerSessionTokenAuth,
-    toExpressHandler(profileController.getApiProfile, profileController)
-  );
-
-  app.post(
-    `${basePath}/profile`,
-    bearerSessionTokenAuth,
-    toExpressHandler(profileController.updateProfile, profileController)
-  );
-
-  app.post(
-    `${basePath}/email-validation-process`,
-    bearerSessionTokenAuth,
-    toExpressHandler(
-      profileController.startEmailValidationProcess,
-      profileController
-    )
-  );
-
-  app.get(
-    `${basePath}/user-metadata`,
-    bearerSessionTokenAuth,
-    toExpressHandler(userMetadataController.getMetadata, userMetadataController)
-  );
-
-  app.post(
-    `${basePath}/user-metadata`,
-    bearerSessionTokenAuth,
-    toExpressHandler(
-      userMetadataController.upsertMetadata,
-      userMetadataController
-    )
-  );
-
-  app.post(
-    `${basePath}/user-data-processing`,
-    bearerSessionTokenAuth,
-    toExpressHandler(
-      userDataProcessingController.upsertUserDataProcessing,
-      userDataProcessingController
-    )
-  );
-
-  app.get(
-    `${basePath}/user-data-processing/:choice`,
-    bearerSessionTokenAuth,
-    toExpressHandler(
-      userDataProcessingController.getUserDataProcessing,
-      userDataProcessingController
-    )
-  );
-
-  app.delete(
-    `${basePath}/user-data-processing/:choice`,
-    bearerSessionTokenAuth,
-    toExpressHandler(
-      userDataProcessingController.abortUserDataProcessing,
-      userDataProcessingController
-    )
-  );
-
-  app.get(
-    `${basePath}/messages`,
-    bearerSessionTokenAuth,
-    toExpressHandler(messagesController.getMessagesByUser, messagesController)
-  );
-
-  app.get(
-    `${basePath}/messages/:id`,
-    bearerSessionTokenAuth,
-    toExpressHandler(messagesController.getMessage, messagesController)
-  );
-
-  app.put(
-    `${basePath}/messages/:id/message-status`,
-    bearerSessionTokenAuth,
-    toExpressHandler(messagesController.upsertMessageStatus, messagesController)
-  );
-
-  app.get(
-    `${basePath}/third-party-messages/:id/precondition`,
-    bearerSessionTokenAuth,
-    toExpressHandler(
-      messagesController.getThirdPartyMessagePrecondition,
-      messagesController
-    )
-  );
-
-  app.get(
-    `${basePath}/third-party-messages/:id`,
-    bearerSessionTokenAuth,
-    toExpressHandler(
-      messagesController.getThirdPartyMessage,
-      messagesController
-    )
-  );
-
-  app.get(
-    `${basePath}/third-party-messages/:id/attachments/:attachment_url(*)`,
-    bearerSessionTokenAuth,
-    toExpressHandler(
-      messagesController.getThirdPartyMessageAttachment,
-      messagesController
-    )
-  );
-
-  app.get(
-    `${basePath}/services/:id`,
-    bearerSessionTokenAuth,
-    toExpressHandler(servicesController.getService, servicesController)
-  );
-
-  app.get(
-    `${basePath}/services/:id/preferences`,
-    bearerSessionTokenAuth,
-    toExpressHandler(
-      servicesController.getServicePreferences,
-      servicesController
-    )
-  );
-
-  app.post(
-    `${basePath}/services/:id/preferences`,
-    bearerSessionTokenAuth,
-    toExpressHandler(
-      servicesController.upsertServicePreferences,
-      servicesController
-    )
-  );
-
-  app.get(
-    `${basePath}/services`,
-    bearerSessionTokenAuth,
-    toExpressHandler(
-      () => Promise.resolve(ResponseSuccessJson({ items: [] })),
-      servicesController
-    )
-  );
-
-  app.put(
-    `${basePath}/installations/:id`,
-    bearerSessionTokenAuth,
-    toExpressHandler(
-      notificationController.createOrUpdateInstallation,
-      notificationController
-    )
-  );
-
-  if (FF_ENABLE_NOTIFY_ENDPOINT) {
-    app.post(
-      `${basePath}/notify`,
-      urlTokenAuth,
-      toExpressHandler(notificationController.notify, notificationController)
-    );
-  }
-
-  app.get(
-    `${basePath}/sessions`,
-    bearerSessionTokenAuth,
-    toExpressHandler(sessionController.listSessions, sessionController)
-  );
-
-  app.get(
-    `${basePath}/payment-requests/:rptId`,
-    bearerSessionTokenAuth,
-    toExpressHandler(
-      pagoPAProxyController.getPaymentInfo,
-      pagoPAProxyController
-    )
-  );
-
-  app.post(
-    `${basePath}/payment-activations`,
-    bearerSessionTokenAuth,
-    toExpressHandler(
-      pagoPAProxyController.activatePayment,
-      pagoPAProxyController
-    )
-  );
-
-  app.get(
-    `${basePath}/payment-activations/:codiceContestoPagamento`,
-    bearerSessionTokenAuth,
-    toExpressHandler(
-      pagoPAProxyController.getActivationStatus,
-      pagoPAProxyController
-    )
-  );
-}
-
-// eslint-disable-next-line max-params
-function registerSessionAPIRoutes(
-  app: Express,
-  basePath: string,
-  _allowSessionHandleIPSourceRange: ReadonlyArray<CIDR>,
-  // eslint-disable-next-line @typescript-eslint/no-explicit-any
-  urlTokenAuth: any,
-  sessionStorage: RedisSessionStorage,
-  userMetadataStorage: RedisUserMetadataStorage,
-  lollipopService: LollipopService,
-  authenticationLockService: AuthenticationLockService,
-  notificationServiceFactory: NotificationServiceFactory
-): void {
-  if (FF_ENABLE_SESSION_ENDPOINTS) {
-    const sessionLockController: SessionLockController =
-      new SessionLockController(
-        sessionStorage,
-        userMetadataStorage,
-        lollipopService,
-        authenticationLockService,
-        notificationServiceFactory
-      );
-
-    app.get(
-      `${basePath}/sessions/:fiscal_code`,
-      urlTokenAuth,
-      toExpressHandler(
-        sessionLockController.getUserSession,
-        sessionLockController
-      )
-    );
-
-    app.post(
-      `${basePath}/sessions/:fiscal_code/lock`,
-      urlTokenAuth,
-      toExpressHandler(
-        sessionLockController.lockUserSession,
-        sessionLockController
-      )
-    );
-
-    app.post(
-      `${basePath}/sessions/:fiscal_code/logout`,
-      urlTokenAuth,
-      toExpressHandler(
-        sessionLockController.deleteUserSession,
-        sessionLockController
-      )
-    );
-
-    app.delete(
-      `${basePath}/sessions/:fiscal_code/lock`,
-      urlTokenAuth,
-      toExpressHandler(
-        sessionLockController.unlockUserSession,
-        sessionLockController
-      )
-    );
-
-    app.post(
-      `${basePath}/auth/:fiscal_code/lock`,
-      urlTokenAuth,
-      toExpressHandler(
-        sessionLockController.lockUserAuthentication,
-        sessionLockController
-      )
-    );
-
-    app.post(
-      `${basePath}/auth/:fiscal_code/release-lock`,
-      urlTokenAuth,
-      toExpressHandler(
-        sessionLockController.unlockUserAuthentication,
-        sessionLockController
-      )
-    );
-
-    app.get(
-      `${basePath}/sessions/:fiscal_code/state`,
-      urlTokenAuth,
-      toExpressHandler(
-        sessionLockController.getUserSessionState,
-        sessionLockController
-      )
-    );
-  }
-}
-
-function registerCgnAPIRoutes(
-  app: Express,
-  basePath: string,
-  cgnService: CgnService,
-  // eslint-disable-next-line @typescript-eslint/no-explicit-any
-  bearerSessionTokenAuth: any
-): void {
-  const cgnController: CgnController = new CgnController(
-    cgnService,
-    TEST_CGN_FISCAL_CODES
-  );
-
-  app.get(
-    `${basePath}/status`,
-    bearerSessionTokenAuth,
-    toExpressHandler(cgnController.getCgnStatus, cgnController)
-  );
-
-  app.get(
-    `${basePath}/eyca/status`,
-    bearerSessionTokenAuth,
-    toExpressHandler(cgnController.getEycaStatus, cgnController)
-  );
-
-  app.post(
-    `${basePath}/activation`,
-    bearerSessionTokenAuth,
-    toExpressHandler(cgnController.startCgnActivation, cgnController)
-  );
-
-  app.get(
-    `${basePath}/activation`,
-    bearerSessionTokenAuth,
-    toExpressHandler(cgnController.getCgnActivation, cgnController)
-  );
-
-  app.post(
-    `${basePath}/eyca/activation`,
-    bearerSessionTokenAuth,
-    toExpressHandler(cgnController.startEycaActivation, cgnController)
-  );
-
-  app.get(
-    `${basePath}/eyca/activation`,
-    bearerSessionTokenAuth,
-    toExpressHandler(cgnController.getEycaActivation, cgnController)
-  );
-
-  app.post(
-    `${basePath}/delete`,
-    bearerSessionTokenAuth,
-    toExpressHandler(cgnController.startCgnUnsubscription, cgnController)
-  );
-
-  app.post(
-    `${basePath}/otp`,
-    bearerSessionTokenAuth,
-    toExpressHandler(cgnController.generateOtp, cgnController)
-  );
-}
-
-// eslint-disable-next-line max-params
-function registerIoSignAPIRoutes(
-  app: Express,
-  basePath: string,
-  ioSignService: IoSignService,
-  profileService: ProfileService,
-  // eslint-disable-next-line @typescript-eslint/no-explicit-any
-  bearerSessionTokenAuth: any,
-  lollipopClient: ReturnType<typeof LollipopApiClient>,
-  sessionStorage: ISessionStorage
-): void {
-  const ioSignController: IoSignController = new IoSignController(
-    ioSignService,
-    profileService
-  );
-
-  app.get(
-    `${basePath}/metadata`,
-    bearerSessionTokenAuth,
-    constantExpressHandler(
-      ResponseSuccessJson({
-        serviceId: IO_SIGN_SERVICE_ID as NonEmptyString
-      })
-    )
-  );
-
-  app.post(
-    `${basePath}/qtsp/clauses/filled_document`,
-    bearerSessionTokenAuth,
-    toExpressHandler(ioSignController.createFilledDocument, ioSignController)
-  );
-
-  app.get(
-    `${basePath}/qtsp/clauses`,
-    bearerSessionTokenAuth,
-    toExpressHandler(ioSignController.getQtspClausesMetadata, ioSignController)
-  );
-
-  app.post(
-    `${basePath}/signatures`,
-    bearerSessionTokenAuth,
-    expressLollipopMiddlewareLegacy(lollipopClient, sessionStorage),
-    toExpressHandler(ioSignController.createSignature, ioSignController)
-  );
-
-  app.get(
-    `${basePath}/signature-requests`,
-    bearerSessionTokenAuth,
-    toExpressHandler(ioSignController.getSignatureRequests, ioSignController)
-  );
-
-  app.get(
-    `${basePath}/signature-requests/:id`,
-    bearerSessionTokenAuth,
-    toExpressHandler(ioSignController.getSignatureRequest, ioSignController)
-  );
-}
-
-function registerIoFimsAPIRoutes(
-  app: Express,
-  basePath: string,
-  ioFimsService: IoFimsService,
-  profileService: ProfileService,
-  // eslint-disable-next-line @typescript-eslint/no-explicit-any
-  bearerSessionTokenAuth: any
-): void {
-  const ioFimsController: IoFimsController = new IoFimsController(
-    ioFimsService,
-    profileService
-  );
-
-  app.get(
-    `${basePath}/accesses`,
-    bearerSessionTokenAuth,
-    toExpressHandler(ioFimsController.getAccessHistory, ioFimsController)
-  );
-
-  app.post(
-    `${basePath}/export-requests`,
-    bearerSessionTokenAuth,
-    toExpressHandler(ioFimsController.requestExport, ioFimsController)
-  );
-}
-
-function registerCgnOperatorSearchAPIRoutes(
-  app: Express,
-  basePath: string,
-  cgnService: CgnService,
-  cgnOperatorSearchService: CgnOperatorSearchService,
-  // eslint-disable-next-line @typescript-eslint/no-explicit-any
-  bearerSessionTokenAuth: any
-): void {
-  const cgnOperatorController: CgnOperatorSearchController =
-    new CgnOperatorSearchController(cgnService, cgnOperatorSearchService);
-
-  app.get(
-    `${basePath}/published-product-categories`,
-    bearerSessionTokenAuth,
-    toExpressHandler(
-      cgnOperatorController.getPublishedProductCategories,
-      cgnOperatorController
-    )
-  );
-
-  app.get(
-    `${basePath}/merchants/:merchantId`,
-    bearerSessionTokenAuth,
-    toExpressHandler(cgnOperatorController.getMerchant, cgnOperatorController)
-  );
-
-  app.get(
-    `${basePath}/count`,
-    bearerSessionTokenAuth,
-    toExpressHandler(cgnOperatorController.count, cgnOperatorController)
-  );
-
-  app.post(
-    `${basePath}/search`,
-    bearerSessionTokenAuth,
-    toExpressHandler(cgnOperatorController.search, cgnOperatorController)
-  );
-
-  app.post(
-    `${basePath}/online-merchants`,
-    bearerSessionTokenAuth,
-    toExpressHandler(
-      cgnOperatorController.getOnlineMerchants,
-      cgnOperatorController
-    )
-  );
-
-  app.post(
-    `${basePath}/offline-merchants`,
-    bearerSessionTokenAuth,
-    toExpressHandler(
-      cgnOperatorController.getOfflineMerchants,
-      cgnOperatorController
-    )
-  );
-
-  app.get(
-    `${basePath}/discount-bucket-code/:discountId`,
-    bearerSessionTokenAuth,
-    toExpressHandler(
-      cgnOperatorController.getDiscountBucketCode,
-      cgnOperatorController
-    )
-  );
-}
-
-function registerBonusAPIRoutes(
-  app: Express,
-  basePath: string,
-  bonusService: BonusService,
-  // eslint-disable-next-line @typescript-eslint/no-explicit-any
-  bearerSessionTokenAuth: any
-): void {
-  const bonusController: BonusController = new BonusController(bonusService);
-
-  app.post(
-    `${basePath}/bonus/vacanze/eligibility`,
-    bearerSessionTokenAuth,
-    constantExpressHandler(ResponseErrorDismissed)
-  );
-
-  app.get(
-    `${basePath}/bonus/vacanze/eligibility`,
-    bearerSessionTokenAuth,
-    toExpressHandler(bonusController.getBonusEligibilityCheck, bonusController)
-  );
-
-  app.get(
-    `${basePath}/bonus/vacanze/activations/:bonus_id`,
-    bearerSessionTokenAuth,
-    toExpressHandler(
-      bonusController.getLatestBonusActivationById,
-      bonusController
-    )
-  );
-
-  app.get(
-    `${basePath}/bonus/vacanze/activations`,
-    bearerSessionTokenAuth,
-    toExpressHandler(bonusController.getAllBonusActivations, bonusController)
-  );
-
-  app.post(
-    `${basePath}/bonus/vacanze/activations`,
-    bearerSessionTokenAuth,
-    constantExpressHandler(ResponseErrorDismissed)
-  );
-}
-
-// eslint-disable-next-line max-params
-function registerAuthenticationRoutes(
-  app: Express,
-  authBasePath: string,
-  // eslint-disable-next-line @typescript-eslint/no-explicit-any
-  bearerSessionTokenAuth: any
-): void {
-  app.get(
-    `${authBasePath}/user-identity`,
-    bearerSessionTokenAuth,
-    toExpressHandler(getUserIdentity)
-  );
-}
-
-function registerPNRoutes(
-  app: Express,
-  pnBasePath: string,
-  pnService: ReturnType<typeof PNService>,
-  // eslint-disable-next-line @typescript-eslint/no-explicit-any
-  bearerSessionTokenAuth: any
-) {
-  app.get(
-    `${pnBasePath}/activation`,
-    bearerSessionTokenAuth,
-    toExpressHandler(getPNActivationController(pnService.getPnActivation))
-  );
-
-  app.post(
-    `${pnBasePath}/activation`,
-    bearerSessionTokenAuth,
-    toExpressHandler(upsertPNActivationController(pnService.upsertPnActivation))
-  );
-}
-
-function registerPublicRoutes(app: Express): void {
-  // Current Backend API version
-  const version = getCurrentBackendVersion();
-  // The minimum app version that support this API
-  const minAppVersion = getObjectFromPackageJson(
-    "min_app_version",
-    VersionPerPlatform
-  );
-  const minAppVersionPagoPa = getObjectFromPackageJson(
-    "min_app_version_pagopa",
-    VersionPerPlatform
-  );
-
-  app.get("/", (_, res) => {
-    res.redirect(ROOT_REDIRECT_URL.href);
-  });
-
-  app.get("/info", (_, res) => {
-    const serverInfo: ServerInfo = {
-      min_app_version: pipe(
-        minAppVersion,
-        O.getOrElse(() => ({
-          android: "UNKNOWN",
-          ios: "UNKNOWN"
-        }))
-      ),
-      min_app_version_pagopa: pipe(
-        minAppVersionPagoPa,
-        O.getOrElse(() => ({
-          android: "UNKNOWN",
-          ios: "UNKNOWN"
-        }))
-      ),
-      version
-    };
-    res.status(200).json(serverInfo);
-  });
-
-  // Liveness probe for Kubernetes.
-  // @see
-  // https://kubernetes.io/docs/tasks/configure-pod-container/configure-liveness-readiness-probes/#define-a-liveness-http-request
-  app.get("/ping", (_, res) => {
-    res.status(200).send("ok");
-  });
-}
-
-// eslint-disable-next-line max-params
-function registerFirstLollipopConsumer(
-  app: Express,
-  basePath: string,
-  lollipopClient: ReturnType<typeof LollipopApiClient>,
-  sessionStorage: ISessionStorage,
-  firstLollipopConsumerClient: ReturnType<typeof FirstLollipopConsumerClient>,
-  // eslint-disable-next-line @typescript-eslint/no-explicit-any
-  bearerSessionTokenAuth: any
-): void {
-  app.post(
-    `${basePath}/sign`,
-    bearerSessionTokenAuth,
-    expressLollipopMiddleware(lollipopClient, sessionStorage),
-    toExpressHandler(firstLollipopSign(firstLollipopConsumerClient))
-  );
-}
-
-function registerTrialSystemAPIRoutes(
-  app: Express,
-  basePath: string,
-  trialService: TrialService,
-  // eslint-disable-next-line @typescript-eslint/no-explicit-any
-  bearerSessionTokenAuth: any
-): void {
-  const trialController: TrialController = new TrialController(trialService);
-
-  app.post(
-    `${basePath}/trials/:trialId/subscriptions`,
-    bearerSessionTokenAuth,
-    toExpressHandler(trialController.createTrialSubscription, trialController)
-  );
-
-  app.get(
-    `${basePath}/trials/:trialId/subscriptions`,
-    bearerSessionTokenAuth,
-    toExpressHandler(trialController.getTrialSubscription, trialController)
-  );
-}
-
-function registerIoWalletAPIRoutes(
-  app: Express,
-  basePath: string,
-  ioWalletService: IoWalletService,
-  // eslint-disable-next-line @typescript-eslint/no-explicit-any
-  bearerSessionTokenAuth: any
-): void {
-  const ioWalletController = new IoWalletController(ioWalletService);
-
-  app.get(
-    `${basePath}/nonce`,
-    bearerSessionTokenAuth,
-    toExpressHandler(ioWalletController.getNonce, ioWalletController)
-  );
-
-  app.post(
-    `${basePath}/wallet-instances`,
-    bearerSessionTokenAuth,
-    toExpressHandler(
-      ioWalletController.createWalletInstance,
-      ioWalletController
-    )
-  );
-
-  app.post(
-    `${basePath}/token`,
-    bearerSessionTokenAuth,
-    toExpressHandler(
-      ioWalletController.createWalletAttestation,
-      ioWalletController
-    )
-  );
-
-  app.get(
-    `${basePath}/wallet-instances/:walletInstanceId/status`,
-    bearerSessionTokenAuth,
-    toExpressHandler(
-      ioWalletController.getWalletInstanceStatus,
-      ioWalletController
-    )
-  );
-
-  app.put(
-    `${basePath}/wallet-instances/:walletInstanceId/status`,
-    bearerSessionTokenAuth,
-    toExpressHandler(
-      ioWalletController.setWalletInstanceStatus,
-      ioWalletController
-    )
-  );
-}
-
-=======
->>>>>>> 12858d33
 export default defaultModule;