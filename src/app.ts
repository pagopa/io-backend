--- conflicted
+++ resolved
@@ -628,12 +628,12 @@
     )
   );
 
-<<<<<<< HEAD
   app.get(
     `${basePath}/bonus/vacanze/activations`,
     bearerSessionTokenAuth,
     toExpressHandler(bonusController.getAllBonusActivations, bonusController)
-=======
+  );
+
   app.post(
     `${basePath}/bonus/vacanze/activations`,
     bearerSessionTokenAuth,
@@ -641,7 +641,6 @@
       bonusController.startBonusActivationProcedure,
       bonusController
     )
->>>>>>> 4e8235c9
   );
 }
 
