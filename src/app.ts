/* eslint-disable max-lines-per-function */
/**
 * Main entry point for the Digital Citizenship proxy.
 */
import {
  NodeEnvironment,
  NodeEnvironmentEnum
} from "@pagopa/ts-commons/lib/environment";
import { CIDR } from "@pagopa/ts-commons/lib/strings";
import * as appInsights from "applicationinsights";
import * as bodyParser from "body-parser";
import * as express from "express";
import { Express } from "express";
import * as E from "fp-ts/lib/Either";
import * as O from "fp-ts/lib/Option";
import * as TE from "fp-ts/lib/TaskEither";
import { pipe } from "fp-ts/lib/function";
import * as helmet from "helmet";
import * as morgan from "morgan";
import * as passport from "passport";

import {
  API_CLIENT,
  APP_MESSAGES_API_CLIENT,
  CGN_API_CLIENT,
  CGN_OPERATOR_SEARCH_API_CLIENT,
  ENV,
  FF_CGN_ENABLED,
  FF_IO_FIMS_ENABLED,
  FF_IO_SIGN_ENABLED,
  FF_IO_WALLET_ENABLED,
  FF_IO_X_USER_TOKEN,
  FF_IO_X_USER_TOKEN_BETA_TESTER_SHA_LIST,
  FF_IO_X_USER_TOKEN_CANARY_SHA_USERS_REGEX,
  FF_ROUTING_PUSH_NOTIF,
  FF_ROUTING_PUSH_NOTIF_BETA_TESTER_SHA_LIST,
  FF_ROUTING_PUSH_NOTIF_CANARY_SHA_USERS_REGEX,
  FF_TRIAL_SYSTEM_ENABLED,
  FIRST_LOLLIPOP_CONSUMER_CLIENT,
  IO_FIMS_API_CLIENT,
  IO_SIGN_API_CLIENT,
  IO_WALLET_API_CLIENT,
  IO_WALLET_UAT_API_CLIENT,
  LOLLIPOP_API_CLIENT,
  NOTIFICATIONS_QUEUE_NAME,
  NOTIFICATIONS_STORAGE_CONNECTION_STRING,
  PAGOPA_CLIENT,
  PAGOPA_ECOMMERCE_CLIENT,
  PAGOPA_ECOMMERCE_UAT_CLIENT,
  PN_ADDRESS_BOOK_CLIENT_SELECTOR,
  PNAddressBookConfig,
  PUSH_NOTIFICATIONS_QUEUE_NAME,
  PUSH_NOTIFICATIONS_STORAGE_CONNECTION_STRING,
  SERVICES_APP_BACKEND_CLIENT,
  TRIAL_SYSTEM_CLIENT
} from "./config";
import { registerAPIRoutes } from "./routes/baseRoutes";
import {
  registerCgnAPIRoutes,
  registerCgnOperatorSearchAPIRoutes
} from "./routes/cgnRoutes";
import { registerFirstLollipopConsumer } from "./routes/firstLollipopConsumerRoutes";
import { registerIoFimsAPIRoutes } from "./routes/ioFimsRoutes";
import { registerIoSignAPIRoutes } from "./routes/ioSignRoutes";
import { registerIoWalletAPIRoutes } from "./routes/ioWalletRoutes";
import { registerPNRoutes } from "./routes/pnRoutes";
import { registerPublicRoutes } from "./routes/publicRoutes";
import { registerServicesAppBackendRoutes } from "./routes/servicesRoutes";
import { registerTrialSystemAPIRoutes } from "./routes/trialSystemRoutes";
<<<<<<< HEAD
import AuthenticationLockService from "./services/authenticationLockService";
=======
import BonusService from "./services/bonusService";
>>>>>>> c9df28ce
import CgnOperatorSearchService from "./services/cgnOperatorSearchService";
import CgnService from "./services/cgnService";
import IoFimsService from "./services/fimsService";
import FunctionsAppService from "./services/functionAppService";
import IoSignService from "./services/ioSignService";
import IoWalletService from "./services/ioWalletService";
import NewMessagesService from "./services/newMessagesService";
import NotificationService from "./services/notificationService";
import { getNotificationServiceFactory } from "./services/notificationServiceFactory";
import PagoPAEcommerceService from "./services/pagoPAEcommerceService";
import PagoPAProxyService from "./services/pagoPAProxyService";
import { PNService } from "./services/pnService";
import ProfileService from "./services/profileService";
import RedisSessionStorage from "./services/redisSessionStorage";
import ServicesAppBackendService from "./services/servicesAppBackendService";
import TrialService from "./services/trialService";
import UserDataProcessingService from "./services/userDataProcessingService";
import bearerSessionTokenStrategy from "./strategies/bearerSessionTokenStrategy";
import { User } from "./types/user";
import { attachTrackingData } from "./utils/appinsights";
import { getRequiredENVVar } from "./utils/container";
import { log } from "./utils/logger";
import { expressErrorMiddleware } from "./utils/middleware/express";
import { RedisClientMode, RedisClientSelector } from "./utils/redis";

import expressEnforcesSsl = require("express-enforces-ssl");

const defaultModule = {
  // eslint-disable-next-line @typescript-eslint/no-use-before-define
  newApp
};

export interface IAppFactoryParameters {
  readonly env: NodeEnvironment;
  readonly appInsightsClient?: appInsights.TelemetryClient;
  readonly allowNotifyIPSourceRange: ReadonlyArray<CIDR>;
<<<<<<< HEAD
  readonly allowSessionHandleIPSourceRange: ReadonlyArray<CIDR>;
=======
  readonly authenticationBasePath: string;
>>>>>>> c9df28ce
  readonly APIBasePath: string;
  readonly CGNAPIBasePath: string;
  readonly CGNOperatorSearchAPIBasePath: string;
  readonly IoSignAPIBasePath: string;
  readonly IoFimsAPIBasePath: string;
  readonly IoWalletAPIBasePath: string;
  readonly IoWalletUatAPIBasePath: string;
  readonly ServicesAppBackendBasePath: string;
  readonly TrialSystemBasePath: string;
}

export async function newApp({
  env,
  allowNotifyIPSourceRange,
  appInsightsClient,
  APIBasePath,
  CGNAPIBasePath,
  IoSignAPIBasePath,
  IoFimsAPIBasePath,
  IoWalletAPIBasePath,
  IoWalletUatAPIBasePath,
  CGNOperatorSearchAPIBasePath,
  ServicesAppBackendBasePath,
  TrialSystemBasePath
}: IAppFactoryParameters): Promise<Express> {
  const isDevEnvironment = ENV === NodeEnvironmentEnum.DEVELOPMENT;
  const REDIS_CLIENT_SELECTOR = await RedisClientSelector(
    !isDevEnvironment,
    appInsightsClient
  )(
    getRequiredENVVar("REDIS_URL"),
    process.env.REDIS_PASSWORD,
    process.env.REDIS_PORT
  );

  // Create the Session Storage service
  const SESSION_STORAGE = new RedisSessionStorage(REDIS_CLIENT_SELECTOR);
  // Setup Passport.
  // Add the strategy to authenticate proxy clients.
  passport.use(
    "bearer.session",
    bearerSessionTokenStrategy(
      FF_IO_X_USER_TOKEN_BETA_TESTER_SHA_LIST,
      FF_IO_X_USER_TOKEN_CANARY_SHA_USERS_REGEX,
      FF_IO_X_USER_TOKEN,
      SESSION_STORAGE,
      attachTrackingData
    )
  );

  // Creates middlewares for each implemented strategy
  const authMiddlewares = {
    bearerSession: passport.authenticate("bearer.session", {
      session: false
    })
  };

  // Create and setup the Express app.
  const app = express();

  //
  // Redirect unsecure connections.
  //

  if (env !== NodeEnvironmentEnum.DEVELOPMENT) {
    // Trust proxy uses proxy X-Forwarded-Proto for ssl.
    app.enable("trust proxy");
    app.use(/\/((?!ping).)*/, expressEnforcesSsl());
  }

  //
  // Add security to http headers.
  //

  app.use(helmet());

  //
  // Add a request logger.
  //

  // Adds the detail of the response, see toExpressHandler for how it gets set
  morgan.token("detail", (_, res: express.Response) => res.locals.detail);

  // Adds the user fiscal code
  // we take only the first 6 characters of the fiscal code
  // eslint-disable-next-line @typescript-eslint/no-unused-vars
  morgan.token("fiscal_code_short", (req: express.Request, _) =>
    pipe(
      req.user,
      User.decode,
      E.map((user) => String(user.fiscal_code).slice(0, 6)),
      E.getOrElse(() => "")
    )
  );

  const obfuscateToken = (originalUrl: string) =>
    originalUrl.replace(/([?&]token=|[?&]access_token=)([^&]*)/g, "$1REDACTED");

  // Obfuscate token in url on morgan logs
  // eslint-disable-next-line @typescript-eslint/no-unused-vars
  morgan.token("obfuscated_url", (req: express.Request, _) =>
    obfuscateToken(req.originalUrl)
  );

  const loggerFormat =
    ":date[iso] - :method :obfuscated_url :status - :fiscal_code_short - :response-time ms - :detail";

  app.use(morgan(loggerFormat));

  //
  // Setup parsers
  //

  // Parse the incoming request body. This is needed by Passport spid strategy.
  app.use(
    bodyParser.json({
      // eslint-disable-next-line @typescript-eslint/no-unused-vars
      verify: (_req, res: express.Response, buf, _encoding: BufferEncoding) => {
        res.locals.body = buf;
      }
    })
  );

  // Parse an urlencoded body.
  app.use(bodyParser.urlencoded({ extended: true }));

  //
  // Define the folder that contains the public assets.
  //

  app.use(express.static("public"));

  //
  // Initializes Passport for incoming requests.
  //

  app.use(passport.initialize());

  //
  // Setup routes
  //
  return pipe(
    TE.tryCatch(
      async () => {
        // Create the profile service
        const PROFILE_SERVICE = new ProfileService(API_CLIENT);

        // Create the cgn service
        const CGN_SERVICE = new CgnService(CGN_API_CLIENT);

        // Create the io sign
        const IO_SIGN_SERVICE = new IoSignService(IO_SIGN_API_CLIENT);

        // Create the io fims service
        const IO_FIMS_SERVICE = new IoFimsService(IO_FIMS_API_CLIENT);

        // Create the cgn operator search service
        const CGN_OPERATOR_SEARCH_SERVICE = new CgnOperatorSearchService(
          CGN_OPERATOR_SEARCH_API_CLIENT
        );

        // Create the user data processing service
        const USER_DATA_PROCESSING_SERVICE = new UserDataProcessingService(
          API_CLIENT
        );

        // Create the the io-services-app-backend service
        const SERVICES_APP_BACKEND_SERVICE = new ServicesAppBackendService(
          SERVICES_APP_BACKEND_CLIENT
        );

        // Create the io wallet
        const IO_WALLET_SERVICE = new IoWalletService(
          IO_WALLET_API_CLIENT,
          TRIAL_SYSTEM_CLIENT
        );

        // Create the io wallet - uat routes
        const IO_WALLET_UAT_SERVICE = new IoWalletService(
          IO_WALLET_UAT_API_CLIENT,
          TRIAL_SYSTEM_CLIENT
        );

        // Create the Notification Service
        const OLD_NOTIFICATION_SERVICE = pipe(
          E.tryCatch(
            () =>
              new NotificationService(
                NOTIFICATIONS_STORAGE_CONNECTION_STRING,
                NOTIFICATIONS_QUEUE_NAME
              ),
            (err) =>
              new Error(`Error initializing Notification Service: [${err}]`)
          ),
          E.getOrElseW((err) => {
            throw err;
          })
        );

        // Create the Notification Service
        const PUSH_NOTIFICATION_SERVICE = pipe(
          E.tryCatch(
            () =>
              new NotificationService(
                PUSH_NOTIFICATIONS_STORAGE_CONNECTION_STRING,
                PUSH_NOTIFICATIONS_QUEUE_NAME
              ),
            (err) =>
              new Error(
                `Error initializing Push Notification Service: [${err}]`
              )
          ),
          E.getOrElseW((err) => {
            throw err;
          })
        );

        const notificationServiceFactory = getNotificationServiceFactory(
          OLD_NOTIFICATION_SERVICE,
          PUSH_NOTIFICATION_SERVICE,
          FF_ROUTING_PUSH_NOTIF_BETA_TESTER_SHA_LIST,
          FF_ROUTING_PUSH_NOTIF_CANARY_SHA_USERS_REGEX,
          FF_ROUTING_PUSH_NOTIF
        );

        const TRIAL_SERVICE = new TrialService(TRIAL_SYSTEM_CLIENT);

        registerPublicRoutes(app);

        registerFirstLollipopConsumer(
          app,
          "/first-lollipop",
          LOLLIPOP_API_CLIENT,
          SESSION_STORAGE,
          FIRST_LOLLIPOP_CONSUMER_CLIENT,
          authMiddlewares.bearerSession
        );

        // Create the function app service.
        const FN_APP_SERVICE = new FunctionsAppService(API_CLIENT);
        // Create the new messages service.
        const APP_MESSAGES_SERVICE = new NewMessagesService(
          APP_MESSAGES_API_CLIENT
        );

        const PAGOPA_PROXY_SERVICE = new PagoPAProxyService(PAGOPA_CLIENT);

        const PAGOPA_ECOMMERCE_SERVICE = new PagoPAEcommerceService(
          PAGOPA_ECOMMERCE_CLIENT,
          PAGOPA_ECOMMERCE_UAT_CLIENT
        );

        registerAPIRoutes(
          app,
          APIBasePath,
          allowNotifyIPSourceRange,
          PROFILE_SERVICE,
          FN_APP_SERVICE,
          APP_MESSAGES_SERVICE,
          notificationServiceFactory,
          SESSION_STORAGE,
          PAGOPA_PROXY_SERVICE,
          PAGOPA_ECOMMERCE_SERVICE,
          USER_DATA_PROCESSING_SERVICE,
          authMiddlewares.bearerSession,
          LOLLIPOP_API_CLIENT
        );
<<<<<<< HEAD
        registerSessionAPIRoutes(
          app,
          APIBasePath,
          allowSessionHandleIPSourceRange,
          authMiddlewares.urlToken,
          SESSION_STORAGE,
          LOLLIPOP_SERVICE,
          AUTHENTICATION_LOCK_SERVICE,
          notificationServiceFactory
        );
=======
        if (FF_BONUS_ENABLED) {
          registerBonusAPIRoutes(
            app,
            BonusAPIBasePath,
            BONUS_SERVICE,
            authMiddlewares.bearerSession
          );
        }
>>>>>>> c9df28ce
        if (FF_CGN_ENABLED) {
          registerCgnAPIRoutes(
            app,
            CGNAPIBasePath,
            CGN_SERVICE,
            authMiddlewares.bearerSession
          );

          registerCgnOperatorSearchAPIRoutes(
            app,
            CGNOperatorSearchAPIBasePath,
            CGN_SERVICE,
            CGN_OPERATOR_SEARCH_SERVICE,
            authMiddlewares.bearerSession
          );
        }

        if (FF_IO_SIGN_ENABLED) {
          registerIoSignAPIRoutes(
            app,
            IoSignAPIBasePath,
            IO_SIGN_SERVICE,
            PROFILE_SERVICE,
            authMiddlewares.bearerSession,
            LOLLIPOP_API_CLIENT,
            SESSION_STORAGE
          );
        }

        if (FF_IO_FIMS_ENABLED) {
          registerIoFimsAPIRoutes(
            app,
            IoFimsAPIBasePath,
            IO_FIMS_SERVICE,
            PROFILE_SERVICE,
            authMiddlewares.bearerSession
          );
        }

        registerServicesAppBackendRoutes(
          app,
          ServicesAppBackendBasePath,
          SERVICES_APP_BACKEND_SERVICE,
          authMiddlewares.bearerSession
        );

        if (
          PNAddressBookConfig.FF_PN_ACTIVATION_ENABLED === "1" &&
          O.isSome(PN_ADDRESS_BOOK_CLIENT_SELECTOR)
        ) {
          const pnService = PNService(PN_ADDRESS_BOOK_CLIENT_SELECTOR.value);
          registerPNRoutes(
            app,
            PNAddressBookConfig.PN_ACTIVATION_BASE_PATH,
            pnService,
            authMiddlewares.bearerSession
          );
        }

        if (FF_TRIAL_SYSTEM_ENABLED) {
          registerTrialSystemAPIRoutes(
            app,
            TrialSystemBasePath,
            TRIAL_SERVICE,
            authMiddlewares.bearerSession
          );
        }

        if (FF_IO_WALLET_ENABLED) {
          registerIoWalletAPIRoutes(
            app,
            IoWalletAPIBasePath,
            IO_WALLET_SERVICE,
            authMiddlewares.bearerSession
          );

          registerIoWalletAPIRoutes(
            app,
            IoWalletUatAPIBasePath,
            IO_WALLET_UAT_SERVICE,
            authMiddlewares.bearerSession
          );
        }

        return { app };
      },
      (err) => new Error(`Error on app routes setup: [${err}]`)
    ),
    TE.map((_) => {
      _.app.on("server:stop", () => {
        // Graceful redis connection shutdown.
        for (const client of REDIS_CLIENT_SELECTOR.select(
          RedisClientMode.ALL
        )) {
          log.info(`Graceful closing redis connection`);
          pipe(
            O.fromNullable(client.quit),
            O.map((redisQuitFn) =>
              redisQuitFn().catch((err) =>
                log.error(
                  `An Error occurred closing the redis connection: [${
                    E.toError(err).message
                  }]`
                )
              )
            )
          );
        }
      });
      return _.app;
    }),
    TE.map((_) => {
      // Register the express error handler
      // This middleware must be the last in order to catch all the errors
      // forwarded with express next function.
      _.use(expressErrorMiddleware);
      return _;
    }),
    TE.getOrElse((err) => {
      app.emit("server:stop");
      throw err;
    })
  )();
}

export default defaultModule;<|MERGE_RESOLUTION|>--- conflicted
+++ resolved
@@ -67,11 +67,6 @@
 import { registerPublicRoutes } from "./routes/publicRoutes";
 import { registerServicesAppBackendRoutes } from "./routes/servicesRoutes";
 import { registerTrialSystemAPIRoutes } from "./routes/trialSystemRoutes";
-<<<<<<< HEAD
-import AuthenticationLockService from "./services/authenticationLockService";
-=======
-import BonusService from "./services/bonusService";
->>>>>>> c9df28ce
 import CgnOperatorSearchService from "./services/cgnOperatorSearchService";
 import CgnService from "./services/cgnService";
 import IoFimsService from "./services/fimsService";
@@ -108,11 +103,6 @@
   readonly env: NodeEnvironment;
   readonly appInsightsClient?: appInsights.TelemetryClient;
   readonly allowNotifyIPSourceRange: ReadonlyArray<CIDR>;
-<<<<<<< HEAD
-  readonly allowSessionHandleIPSourceRange: ReadonlyArray<CIDR>;
-=======
-  readonly authenticationBasePath: string;
->>>>>>> c9df28ce
   readonly APIBasePath: string;
   readonly CGNAPIBasePath: string;
   readonly CGNOperatorSearchAPIBasePath: string;
@@ -380,27 +370,6 @@
           authMiddlewares.bearerSession,
           LOLLIPOP_API_CLIENT
         );
-<<<<<<< HEAD
-        registerSessionAPIRoutes(
-          app,
-          APIBasePath,
-          allowSessionHandleIPSourceRange,
-          authMiddlewares.urlToken,
-          SESSION_STORAGE,
-          LOLLIPOP_SERVICE,
-          AUTHENTICATION_LOCK_SERVICE,
-          notificationServiceFactory
-        );
-=======
-        if (FF_BONUS_ENABLED) {
-          registerBonusAPIRoutes(
-            app,
-            BonusAPIBasePath,
-            BONUS_SERVICE,
-            authMiddlewares.bearerSession
-          );
-        }
->>>>>>> c9df28ce
         if (FF_CGN_ENABLED) {
           registerCgnAPIRoutes(
             app,
