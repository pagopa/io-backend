--- conflicted
+++ resolved
@@ -55,14 +55,10 @@
   USERS_LOGIN_QUEUE_NAME,
   USERS_LOGIN_STORAGE_CONNECTION_STRING,
   TEST_CGN_FISCAL_CODES,
-<<<<<<< HEAD
   CGN_OPERATOR_SEARCH_API_CLIENT,
   CGN_MERCHANT_CACHE_MAX_AGE_SECONDS,
-  EUCOVIDCERT_API_CLIENT
-=======
   EUCOVIDCERT_API_CLIENT,
   FF_MIT_VOUCHER_ENABLED
->>>>>>> 5c1cdfd1
 } from "./config";
 import AuthenticationController from "./controllers/authenticationController";
 import MessagesController from "./controllers/messagesController";
@@ -178,13 +174,9 @@
   MyPortalBasePath,
   BPDBasePath,
   CGNAPIBasePath,
-<<<<<<< HEAD
   CGNOperatorSearchAPIBasePath,
-  EUCovidCertBasePath
-=======
   EUCovidCertBasePath,
   MitVoucherBasePath
->>>>>>> 5c1cdfd1
 }: IAppFactoryParameters): Promise<Express> {
   const REDIS_CLIENT =
     ENV === NodeEnvironmentEnum.DEVELOPMENT
