/**
 * Main entry point for the Digital Citizenship proxy.
 */

<<<<<<< HEAD
import {
  API_CLIENT,
  appConfig,
  BONUS_API_CLIENT,
  CACHE_MAX_AGE_SECONDS,
  CGN_API_CLIENT,
  ENABLE_NOTICE_EMAIL_CACHE,
  ENV,
  FF_BONUS_ENABLED,
  FF_CGN_ENABLED,
  getClientProfileRedirectionUrl,
  IDP_METADATA_REFRESH_INTERVAL_SECONDS,
  NOTIFICATION_DEFAULT_SUBJECT,
  NOTIFICATION_DEFAULT_TITLE,
  NOTIFICATIONS_QUEUE_NAME,
  NOTIFICATIONS_STORAGE_CONNECTION_STRING,
  PAGOPA_CLIENT,
  samlConfig,
  serviceProviderConfig,
  SPID_LOG_QUEUE_NAME,
  SPID_LOG_STORAGE_CONNECTION_STRING,
  TEST_LOGIN_FISCAL_CODES,
  TEST_LOGIN_PASSWORD,
  tokenDurationSecs,
  URL_TOKEN_STRATEGY,
  USERS_LOGIN_QUEUE_NAME,
  USERS_LOGIN_STORAGE_CONNECTION_STRING
} from "./config";

=======
>>>>>>> 15b721c9
import * as apicache from "apicache";
import * as bodyParser from "body-parser";
import * as express from "express";
import * as helmet from "helmet";
import * as morgan from "morgan";
import * as passport from "passport";

import { Express } from "express";
import expressEnforcesSsl = require("express-enforces-ssl");
import {
  NodeEnvironment,
  NodeEnvironmentEnum
} from "italia-ts-commons/lib/environment";
import { CIDR } from "italia-ts-commons/lib/strings";
import { QueueClient } from "@azure/storage-queue";
import { withSpid } from "@pagopa/io-spid-commons";
import { getSpidStrategyOption } from "@pagopa/io-spid-commons/dist/utils/middleware";
import * as appInsights from "applicationinsights";
import { tryCatch2v } from "fp-ts/lib/Either";
import { isEmpty, StrMap } from "fp-ts/lib/StrMap";
import { fromLeft, taskEither, tryCatch } from "fp-ts/lib/TaskEither";
import { ServerInfo } from "../generated/public/ServerInfo";

import { VersionPerPlatform } from "../generated/public/VersionPerPlatform";
import AuthenticationController from "./controllers/authenticationController";
import MessagesController from "./controllers/messagesController";
import NotificationController from "./controllers/notificationController";
import PagoPAController from "./controllers/pagoPAController";
import PagoPAProxyController from "./controllers/pagoPAProxyController";
import ProfileController from "./controllers/profileController";
import ServicesController from "./controllers/servicesController";
import SessionController from "./controllers/sessionController";
import UserMetadataController from "./controllers/userMetadataController";

import { log } from "./utils/logger";
import checkIP from "./utils/middleware/checkIP";

import {
  API_CLIENT,
  appConfig,
  BONUS_API_CLIENT,
  CACHE_MAX_AGE_SECONDS,
  ENABLE_NOTICE_EMAIL_CACHE,
  ENV,
  FF_BONUS_ENABLED,
  getClientProfileRedirectionUrl,
  IDP_METADATA_REFRESH_INTERVAL_SECONDS,
  NOTIFICATION_DEFAULT_SUBJECT,
  NOTIFICATION_DEFAULT_TITLE,
  NOTIFICATIONS_QUEUE_NAME,
  NOTIFICATIONS_STORAGE_CONNECTION_STRING,
  PAGOPA_CLIENT,
  samlConfig,
  serviceProviderConfig,
  SPID_LOG_QUEUE_NAME,
  SPID_LOG_STORAGE_CONNECTION_STRING,
  TEST_LOGIN_FISCAL_CODES,
  TEST_LOGIN_PASSWORD,
  tokenDurationSecs,
  URL_TOKEN_STRATEGY,
  USERS_LOGIN_QUEUE_NAME,
  USERS_LOGIN_STORAGE_CONNECTION_STRING
} from "./config";
import BonusController from "./controllers/bonusController";
import CgnController from "./controllers/cgnController";
import SessionLockController from "./controllers/sessionLockController";
import { getUserForBPD, getUserForMyPortal } from "./controllers/ssoController";
import SupportController from "./controllers/supportController";
import UserDataProcessingController from "./controllers/userDataProcessingController";
import BonusService from "./services/bonusService";
import CgnService from "./services/cgnService";
import MessagesService from "./services/messagesService";
import NotificationService from "./services/notificationService";
import PagoPAProxyService from "./services/pagoPAProxyService";
import ProfileService from "./services/profileService";
import RedisSessionStorage from "./services/redisSessionStorage";
import RedisUserMetadataStorage from "./services/redisUserMetadataStorage";
import TokenService from "./services/tokenService";
import UserDataProcessingService from "./services/userDataProcessingService";
import UsersLoginLogService from "./services/usersLoginLogService";
import bearerBPDTokenStrategy from "./strategies/bearerBPDTokenStrategy";
import bearerMyPortalTokenStrategy from "./strategies/bearerMyPortalTokenStrategy";
import bearerSessionTokenStrategy from "./strategies/bearerSessionTokenStrategy";
import bearerWalletTokenStrategy from "./strategies/bearerWalletTokenStrategy";
import { localStrategy } from "./strategies/localStrategy";
import { User } from "./types/user";
import {
  attachTrackingData,
  StartupEventName,
  trackStartupTime
} from "./utils/appinsights";
import { getRequiredENVVar } from "./utils/container";
import { constantExpressHandler, toExpressHandler } from "./utils/express";
import { expressErrorMiddleware } from "./utils/middleware/express";
import {
  getCurrentBackendVersion,
  getObjectFromPackageJson
} from "./utils/package";
import {
  createClusterRedisClient,
  createSimpleRedisClient
} from "./utils/redis";
import { ResponseErrorDismissed } from "./utils/responses";
import { makeSpidLogCallback } from "./utils/spid";
import { TimeTracer } from "./utils/timer";

const defaultModule = {
  // eslint-disable-next-line @typescript-eslint/no-use-before-define
  newApp
};

const cacheDuration = `${CACHE_MAX_AGE_SECONDS} seconds`;

const cachingMiddleware = apicache.options({
  debug:
    process.env.NODE_ENV === NodeEnvironmentEnum.DEVELOPMENT ||
    process.env.APICACHE_DEBUG === "true",
  defaultDuration: cacheDuration,
  statusCodes: {
    include: [200]
  }
}).middleware;

export interface IAppFactoryParameters {
<<<<<<< HEAD
  env: NodeEnvironment;
  appInsightsClient?: appInsights.TelemetryClient;
  allowNotifyIPSourceRange: readonly CIDR[];
  allowPagoPAIPSourceRange: readonly CIDR[];
  allowMyPortalIPSourceRange: readonly CIDR[];
  allowBPDIPSourceRange: readonly CIDR[];
  allowSessionHandleIPSourceRange: readonly CIDR[];
  authenticationBasePath: string;
  APIBasePath: string;
  BonusAPIBasePath: string;
  PagoPABasePath: string;
  MyPortalBasePath: string;
  BPDBasePath: string;
  CGNAPIBasePath: string;
=======
  readonly env: NodeEnvironment;
  readonly appInsightsClient?: appInsights.TelemetryClient;
  readonly allowNotifyIPSourceRange: ReadonlyArray<CIDR>;
  readonly allowPagoPAIPSourceRange: ReadonlyArray<CIDR>;
  readonly allowMyPortalIPSourceRange: ReadonlyArray<CIDR>;
  readonly allowBPDIPSourceRange: ReadonlyArray<CIDR>;
  readonly allowSessionHandleIPSourceRange: ReadonlyArray<CIDR>;
  readonly authenticationBasePath: string;
  readonly APIBasePath: string;
  readonly BonusAPIBasePath: string;
  readonly PagoPABasePath: string;
  readonly MyPortalBasePath: string;
  readonly BPDBasePath: string;
>>>>>>> 15b721c9
}

// eslint-disable-next-line max-lines-per-function
export function newApp({
  env,
  allowNotifyIPSourceRange,
  allowPagoPAIPSourceRange,
  allowMyPortalIPSourceRange,
  allowBPDIPSourceRange,
  allowSessionHandleIPSourceRange,
  appInsightsClient,
  authenticationBasePath,
  APIBasePath,
  BonusAPIBasePath,
  PagoPABasePath,
  MyPortalBasePath,
  BPDBasePath,
  CGNAPIBasePath
}: IAppFactoryParameters): Promise<Express> {
  const REDIS_CLIENT =
    ENV === NodeEnvironmentEnum.DEVELOPMENT
      ? createSimpleRedisClient(process.env.REDIS_URL)
      : createClusterRedisClient(
          getRequiredENVVar("REDIS_URL"),
          process.env.REDIS_PASSWORD,
          process.env.REDIS_PORT
        );
  // Create the Session Storage service
  const SESSION_STORAGE = new RedisSessionStorage(
    REDIS_CLIENT,
    tokenDurationSecs
  );
  // Setup Passport.
  // Add the strategy to authenticate proxy clients.
  passport.use(
    "bearer.session",
    bearerSessionTokenStrategy(SESSION_STORAGE, attachTrackingData)
  );

  // Add the strategy to authenticate proxy clients.
  passport.use("bearer.wallet", bearerWalletTokenStrategy(SESSION_STORAGE));

  // Add the strategy to authenticate MyPortal clients.
  passport.use("bearer.myportal", bearerMyPortalTokenStrategy(SESSION_STORAGE));

  // Add the strategy to authenticate BPD clients.
  passport.use("bearer.bpd", bearerBPDTokenStrategy(SESSION_STORAGE));

  // Add the strategy to authenticate webhook calls.
  passport.use(URL_TOKEN_STRATEGY);

  // Creates middlewares for each implemented strategy
  const authMiddlewares = {
    bearerBPD: passport.authenticate("bearer.bpd", {
      session: false
    }),
    bearerMyPortal: passport.authenticate("bearer.myportal", {
      session: false
    }),
    bearerSession: passport.authenticate("bearer.session", {
      session: false
    }),
    bearerWallet: passport.authenticate("bearer.wallet", {
      session: false
    }),
    local: passport.authenticate("local", {
      session: false
    }),
    urlToken: passport.authenticate("authtoken", {
      session: false
    })
  };

  // Create and setup the Express app.
  const app = express();

  //
  // Redirect unsecure connections.
  //

  if (env !== NodeEnvironmentEnum.DEVELOPMENT) {
    // Trust proxy uses proxy X-Forwarded-Proto for ssl.
    app.enable("trust proxy");
    app.use(/\/((?!ping).)*/, expressEnforcesSsl());
  }

  //
  // Add security to http headers.
  //

  app.use(helmet());

  //
  // Add a request logger.
  //

  // Adds the detail of the response, see toExpressHandler for how it gets set
  morgan.token("detail", (_, res) => res.locals.detail);

  // Adds the user fiscal code
  // we take only the first 6 characters of the fiscal code
  morgan.token("fiscal_code_short", (req, _) =>
    User.decode(req.user)
      .map(user => String(user.fiscal_code).slice(0, 6))
      .getOrElse("")
  );

  const obfuscateToken = (originalUrl: string) =>
    originalUrl.replace(/([?&]token=|[?&]access_token=)([^&]*)/g, "$1REDACTED");

  // Obfuscate token in url on morgan logs
  morgan.token("obfuscated_url", (req, _) => obfuscateToken(req.originalUrl));

  const loggerFormat =
    ":date[iso] - :method :obfuscated_url :status - :fiscal_code_short - :response-time ms - :detail";

  app.use(morgan(loggerFormat));

  //
  // Setup parsers
  //

  // Parse the incoming request body. This is needed by Passport spid strategy.
  app.use(bodyParser.json());

  // Parse an urlencoded body.
  app.use(bodyParser.urlencoded({ extended: true }));

  //
  // Define the folder that contains the public assets.
  //

  app.use(express.static("public"));

  //
  // Initializes Passport for incoming requests.
  //

  app.use(passport.initialize());

  //
  // Setup routes
  //
  return tryCatch(
    async () => {
      // Ceate the Token Service
      const TOKEN_SERVICE = new TokenService();

      // Create the profile service
      const PROFILE_SERVICE = new ProfileService(API_CLIENT);

      // Create the bonus service
      const BONUS_SERVICE = new BonusService(BONUS_API_CLIENT);

      // Create the cgn service
      const CGN_SERVICE = new CgnService(CGN_API_CLIENT);

      // Create the user data processing service
      const USER_DATA_PROCESSING_SERVICE = new UserDataProcessingService(
        API_CLIENT
      );

      // Create the Notification Service
      const ERROR_OR_NOTIFICATION_SERVICE = tryCatch2v(
        () =>
          new NotificationService(
            NOTIFICATIONS_STORAGE_CONNECTION_STRING,
            NOTIFICATIONS_QUEUE_NAME
          ),
        err => {
          throw new Error(`Error initializing Notification Service: [${err}]`);
        }
      );

      const NOTIFICATION_SERVICE = ERROR_OR_NOTIFICATION_SERVICE.value;

      // Create the UsersLoginLogService
      const ERROR_OR_USERS_LOGIN_LOG_SERVICE = tryCatch2v(
        () =>
          new UsersLoginLogService(
            USERS_LOGIN_STORAGE_CONNECTION_STRING,
            USERS_LOGIN_QUEUE_NAME
          ),
        err => {
          throw new Error(`Error initializing UsersLoginLogService: [${err}]`);
        }
      );

      const USERS_LOGIN_LOG_SERVICE = ERROR_OR_USERS_LOGIN_LOG_SERVICE.value;

      const acsController: AuthenticationController = new AuthenticationController(
        SESSION_STORAGE,
        TOKEN_SERVICE,
        getClientProfileRedirectionUrl,
        PROFILE_SERVICE,
        NOTIFICATION_SERVICE,
        USERS_LOGIN_LOG_SERVICE,
        TEST_LOGIN_FISCAL_CODES
      );

      // eslint-disable-next-line @typescript-eslint/no-use-before-define
      registerPublicRoutes(app);

      // eslint-disable-next-line @typescript-eslint/no-use-before-define
      registerAuthenticationRoutes(
        app,
        authenticationBasePath,
        acsController,
        authMiddlewares.bearerSession,
        authMiddlewares.local
      );
      // Create the messages service.
      const MESSAGES_SERVICE = new MessagesService(API_CLIENT);
      const PAGOPA_PROXY_SERVICE = new PagoPAProxyService(PAGOPA_CLIENT);
      // Register the user metadata storage service.
      const USER_METADATA_STORAGE = new RedisUserMetadataStorage(REDIS_CLIENT);
      // eslint-disable-next-line @typescript-eslint/no-use-before-define
      registerAPIRoutes(
        app,
        APIBasePath,
        allowNotifyIPSourceRange,
        authMiddlewares.urlToken,
        PROFILE_SERVICE,
        MESSAGES_SERVICE,
        NOTIFICATION_SERVICE,
        SESSION_STORAGE,
        PAGOPA_PROXY_SERVICE,
        USER_METADATA_STORAGE,
        USER_DATA_PROCESSING_SERVICE,
        TOKEN_SERVICE,
        authMiddlewares.bearerSession
      );
      // eslint-disable-next-line @typescript-eslint/no-use-before-define
      registerSessionAPIRoutes(
        app,
        APIBasePath,
        allowSessionHandleIPSourceRange,
        authMiddlewares.urlToken,
        SESSION_STORAGE,
        USER_METADATA_STORAGE
      );
      if (FF_BONUS_ENABLED) {
        // eslint-disable-next-line @typescript-eslint/no-use-before-define
        registerBonusAPIRoutes(
          app,
          BonusAPIBasePath,
          BONUS_SERVICE,
          authMiddlewares.bearerSession
        );
      }
<<<<<<< HEAD
      if (FF_CGN_ENABLED) {
        registerCgnAPIRoutes(
          app,
          CGNAPIBasePath,
          CGN_SERVICE,
          authMiddlewares.bearerSession
        );
      }
=======
      // eslint-disable-next-line @typescript-eslint/no-use-before-define
>>>>>>> 15b721c9
      registerPagoPARoutes(
        app,
        PagoPABasePath,
        allowPagoPAIPSourceRange,
        PROFILE_SERVICE,
        SESSION_STORAGE,
        ENABLE_NOTICE_EMAIL_CACHE,
        authMiddlewares.bearerWallet
      );
      // eslint-disable-next-line @typescript-eslint/no-use-before-define
      registerMyPortalRoutes(
        app,
        MyPortalBasePath,
        allowMyPortalIPSourceRange,
        authMiddlewares.bearerMyPortal
      );
      // eslint-disable-next-line @typescript-eslint/no-use-before-define
      registerBPDRoutes(
        app,
        BPDBasePath,
        allowBPDIPSourceRange,
        authMiddlewares.bearerBPD
      );
      return { acsController, app };
    },
    err => new Error(`Error on app routes setup: [${err}]`)
  )
    .chain(_ => {
      const spidQueueClient = new QueueClient(
        SPID_LOG_STORAGE_CONNECTION_STRING,
        SPID_LOG_QUEUE_NAME
      );
      const spidLogCallback = makeSpidLogCallback(spidQueueClient);
      const timer = TimeTracer();
      return tryCatch(
        () =>
          withSpid({
            acs: _.acsController.acs.bind(_.acsController),
            app: _.app,
            appConfig: {
              ...appConfig,
              eventTraker: event => {
                appInsightsClient?.trackEvent({
                  name: event.name,
                  properties: {
                    type: event.type,
                    ...event.data
                  }
                });
              }
            },
            doneCb: spidLogCallback,
            logout: _.acsController.slo.bind(_.acsController),
            redisClient: REDIS_CLIENT,
            samlConfig,
            serviceProviderConfig
          }).run(),
        err => new Error(`Unexpected error initizing Spid Login: [${err}]`)
      ).map(withSpidApp => ({
        ...withSpidApp,
        spidConfigTime: timer.getElapsedMilliseconds()
      }));
    })
    .map(_ => {
      if (appInsightsClient) {
        trackStartupTime(
          appInsightsClient,
          StartupEventName.SPID,
          _.spidConfigTime
        );
      }
      log.info(`Spid init time: %sms`, _.spidConfigTime.toString());
      // Schedule automatic idpMetadataRefresher
      const startIdpMetadataRefreshTimer = setInterval(
        () =>
          _.idpMetadataRefresher()
            .run()
            .catch(e => {
              log.error("loadSpidStrategyOptions|error:%s", e);
            }),
        IDP_METADATA_REFRESH_INTERVAL_SECONDS * 1000
      );
      _.app.on("server:stop", () =>
        clearInterval(startIdpMetadataRefreshTimer)
      );
      return _.app;
    })
    .chain(_ => {
      const spidStrategyOption = getSpidStrategyOption(_);
      // Process ends in case no IDP is configured
      if (isEmpty(new StrMap(spidStrategyOption?.idp || {}))) {
        log.error(
          "Fatal error during application start. Cannot get IDPs metadata."
        );
        return fromLeft<Error, Express>(
          new Error(
            "Fatal error during application start. Cannot get IDPs metadata."
          )
        );
      }
      return taskEither.of(_);
    })
    .map(_ => {
      // Register the express error handler
      // This middleware must be the last in order to catch all the errors
      // forwarded with express next function.
      _.use(expressErrorMiddleware);
      return _;
    })
    .getOrElseL(err => {
      app.emit("server:stop");
      throw err;
    })
    .run();
}

// eslint-disable-next-line max-params
function registerPagoPARoutes(
  app: Express,
  basePath: string,
  allowPagoPAIPSourceRange: ReadonlyArray<CIDR>,
  profileService: ProfileService,
  sessionStorage: RedisSessionStorage,
  enableNoticeEmailCache: boolean,
  // eslint-disable-next-line @typescript-eslint/no-explicit-any
  bearerWalletTokenAuth: any
): void {
  const pagopaController: PagoPAController = new PagoPAController(
    profileService,
    sessionStorage,
    enableNoticeEmailCache
  );

  app.get(
    `${basePath}/user`,
    checkIP(allowPagoPAIPSourceRange),
    bearerWalletTokenAuth,
    toExpressHandler(pagopaController.getUser, pagopaController)
  );
}

function registerMyPortalRoutes(
  app: Express,
  basePath: string,
  allowMyPortalIPSourceRange: ReadonlyArray<CIDR>,
  // eslint-disable-next-line @typescript-eslint/no-explicit-any
  bearerMyPortalTokenAuth: any
): void {
  app.get(
    `${basePath}/user`,
    checkIP(allowMyPortalIPSourceRange),
    bearerMyPortalTokenAuth,
    toExpressHandler(getUserForMyPortal)
  );
}

function registerBPDRoutes(
  app: Express,
  basePath: string,
  allowBPDIPSourceRange: ReadonlyArray<CIDR>,
  // eslint-disable-next-line @typescript-eslint/no-explicit-any
  bearerBPDTokenAuth: any
): void {
  app.get(
    `${basePath}/user`,
    checkIP(allowBPDIPSourceRange),
    bearerBPDTokenAuth,
    toExpressHandler(getUserForBPD)
  );
}

// eslint-disable-next-line max-params, max-lines-per-function
function registerAPIRoutes(
  app: Express,
  basePath: string,
  allowNotifyIPSourceRange: ReadonlyArray<CIDR>,
  // eslint-disable-next-line @typescript-eslint/no-explicit-any
  urlTokenAuth: any,
  profileService: ProfileService,
  messagesService: MessagesService,
  notificationService: NotificationService,
  sessionStorage: RedisSessionStorage,
  pagoPaProxyService: PagoPAProxyService,
  userMetadataStorage: RedisUserMetadataStorage,
  userDataProcessingService: UserDataProcessingService,
  tokenService: TokenService,
  // eslint-disable-next-line @typescript-eslint/no-explicit-any
  bearerSessionTokenAuth: any
): void {
  const profileController: ProfileController = new ProfileController(
    profileService,
    sessionStorage
  );

  const messagesController: MessagesController = new MessagesController(
    messagesService
  );

  const servicesController: ServicesController = new ServicesController(
    messagesService
  );

  const notificationController: NotificationController = new NotificationController(
    notificationService,
    sessionStorage,
    {
      notificationDefaultSubject: NOTIFICATION_DEFAULT_SUBJECT,
      notificationDefaultTitle: NOTIFICATION_DEFAULT_TITLE
    }
  );

  const sessionController: SessionController = new SessionController(
    sessionStorage,
    tokenService
  );

  const pagoPAProxyController: PagoPAProxyController = new PagoPAProxyController(
    pagoPaProxyService
  );

  const userMetadataController: UserMetadataController = new UserMetadataController(
    userMetadataStorage
  );

  const userDataProcessingController: UserDataProcessingController = new UserDataProcessingController(
    userDataProcessingService
  );

  const supportController: SupportController = new SupportController(
    tokenService
  );

  app.get(
    `${basePath}/profile`,
    bearerSessionTokenAuth,
    toExpressHandler(profileController.getProfile, profileController)
  );

  app.get(
    `${basePath}/api-profile`,
    bearerSessionTokenAuth,
    toExpressHandler(profileController.getApiProfile, profileController)
  );

  app.post(
    `${basePath}/profile`,
    bearerSessionTokenAuth,
    toExpressHandler(profileController.updateProfile, profileController)
  );

  app.post(
    `${basePath}/email-validation-process`,
    bearerSessionTokenAuth,
    toExpressHandler(
      profileController.startEmailValidationProcess,
      profileController
    )
  );

  app.get(
    `${basePath}/user-metadata`,
    bearerSessionTokenAuth,
    toExpressHandler(userMetadataController.getMetadata, userMetadataController)
  );

  app.post(
    `${basePath}/user-metadata`,
    bearerSessionTokenAuth,
    toExpressHandler(
      userMetadataController.upsertMetadata,
      userMetadataController
    )
  );

  app.post(
    `${basePath}/user-data-processing`,
    bearerSessionTokenAuth,
    toExpressHandler(
      userDataProcessingController.upsertUserDataProcessing,
      userDataProcessingController
    )
  );

  app.get(
    `${basePath}/user-data-processing/:choice`,
    bearerSessionTokenAuth,
    toExpressHandler(
      userDataProcessingController.getUserDataProcessing,
      userDataProcessingController
    )
  );

  app.delete(
    `${basePath}/user-data-processing/:choice`,
    bearerSessionTokenAuth,
    toExpressHandler(
      userDataProcessingController.abortUserDataProcessing,
      userDataProcessingController
    )
  );

  app.get(
    `${basePath}/messages`,
    bearerSessionTokenAuth,
    toExpressHandler(messagesController.getMessagesByUser, messagesController)
  );

  app.get(
    `${basePath}/messages/:id`,
    bearerSessionTokenAuth,
    toExpressHandler(messagesController.getMessage, messagesController)
  );

  app.get(
    `${basePath}/services/:id`,
    bearerSessionTokenAuth,
    cachingMiddleware(),
    toExpressHandler(servicesController.getService, servicesController)
  );

  app.get(
    `${basePath}/services`,
    bearerSessionTokenAuth,
    cachingMiddleware(),
    toExpressHandler(servicesController.getVisibleServices, servicesController)
  );

  app.put(
    `${basePath}/installations/:id`,
    bearerSessionTokenAuth,
    toExpressHandler(
      notificationController.createOrUpdateInstallation,
      notificationController
    )
  );

  app.post(
    `${basePath}/notify`,
    checkIP(allowNotifyIPSourceRange),
    urlTokenAuth,
    toExpressHandler(notificationController.notify, notificationController)
  );

  app.get(
    `${basePath}/session`,
    bearerSessionTokenAuth,
    toExpressHandler(sessionController.getSessionState, sessionController)
  );

  app.get(
    `${basePath}/sessions`,
    bearerSessionTokenAuth,
    toExpressHandler(sessionController.listSessions, sessionController)
  );

  app.get(
    `${basePath}/payment-requests/:rptId`,
    bearerSessionTokenAuth,
    toExpressHandler(
      pagoPAProxyController.getPaymentInfo,
      pagoPAProxyController
    )
  );

  app.post(
    `${basePath}/payment-activations`,
    bearerSessionTokenAuth,
    toExpressHandler(
      pagoPAProxyController.activatePayment,
      pagoPAProxyController
    )
  );

  app.get(
    `${basePath}/payment-activations/:codiceContestoPagamento`,
    bearerSessionTokenAuth,
    toExpressHandler(
      pagoPAProxyController.getActivationStatus,
      pagoPAProxyController
    )
  );

  app.get(
    `${basePath}/token/support`,
    bearerSessionTokenAuth,
    toExpressHandler(supportController.getSupportToken, supportController)
  );
}

// eslint-disable-next-line max-params
function registerSessionAPIRoutes(
  app: Express,
  basePath: string,
  allowSessionHandleIPSourceRange: ReadonlyArray<CIDR>,
  // eslint-disable-next-line @typescript-eslint/no-explicit-any
  urlTokenAuth: any,
  sessionStorage: RedisSessionStorage,
  userMetadataStorage: RedisUserMetadataStorage
): void {
  const sessionLockController: SessionLockController = new SessionLockController(
    sessionStorage,
    userMetadataStorage
  );

  app.post(
    `${basePath}/sessions/:fiscal_code/lock`,
    checkIP(allowSessionHandleIPSourceRange),
    urlTokenAuth,
    toExpressHandler(
      sessionLockController.lockUserSession,
      sessionLockController
    )
  );

  app.delete(
    `${basePath}/sessions/:fiscal_code/lock`,
    checkIP(allowSessionHandleIPSourceRange),
    urlTokenAuth,
    toExpressHandler(
      sessionLockController.unlockUserSession,
      sessionLockController
    )
  );
}

function registerCgnAPIRoutes(
  app: Express,
  basePath: string,
  cgnService: CgnService,
  // tslint:disable-next-line: no-any
  bearerSessionTokenAuth: any
): void {
  const cgnController: CgnController = new CgnController(cgnService);

  app.get(
    `${basePath}/cgn/status`,
    bearerSessionTokenAuth,
    toExpressHandler(cgnController.getCgnStatus, cgnController)
  );
}

function registerBonusAPIRoutes(
  app: Express,
  basePath: string,
  bonusService: BonusService,
  // eslint-disable-next-line @typescript-eslint/no-explicit-any
  bearerSessionTokenAuth: any
): void {
  const bonusController: BonusController = new BonusController(bonusService);

  app.post(
    `${basePath}/bonus/vacanze/eligibility`,
    bearerSessionTokenAuth,
    constantExpressHandler(ResponseErrorDismissed)
  );

  app.get(
    `${basePath}/bonus/vacanze/eligibility`,
    bearerSessionTokenAuth,
    toExpressHandler(bonusController.getBonusEligibilityCheck, bonusController)
  );

  app.get(
    `${basePath}/bonus/vacanze/activations/:bonus_id`,
    bearerSessionTokenAuth,
    toExpressHandler(
      bonusController.getLatestBonusActivationById,
      bonusController
    )
  );

  app.get(
    `${basePath}/bonus/vacanze/activations`,
    bearerSessionTokenAuth,
    toExpressHandler(bonusController.getAllBonusActivations, bonusController)
  );

  app.post(
    `${basePath}/bonus/vacanze/activations`,
    bearerSessionTokenAuth,
    constantExpressHandler(ResponseErrorDismissed)
  );
}

function registerAuthenticationRoutes(
  app: Express,
  authBasePath: string,
  acsController: AuthenticationController,
  // eslint-disable-next-line @typescript-eslint/no-explicit-any
  bearerSessionTokenAuth: any,
  // eslint-disable-next-line @typescript-eslint/no-explicit-any
  localAuth: any
): void {
  TEST_LOGIN_PASSWORD.map(testLoginPassword => {
    passport.use(
      "local",
      localStrategy(TEST_LOGIN_FISCAL_CODES, testLoginPassword)
    );
    app.post(
      `${authBasePath}/test-login`,
      localAuth,
      toExpressHandler(req => acsController.acsTest(req.user), acsController)
    );
  });

  app.post(
    `${authBasePath}/logout`,
    bearerSessionTokenAuth,
    toExpressHandler(acsController.logout, acsController)
  );

  app.get(
    `${authBasePath}/user-identity`,
    bearerSessionTokenAuth,
    toExpressHandler(acsController.getUserIdentity, acsController)
  );
}

function registerPublicRoutes(app: Express): void {
  // Current Backend API version
  const version = getCurrentBackendVersion();
  // The minimum app version that support this API
  const minAppVersion = getObjectFromPackageJson(
    "min_app_version",
    VersionPerPlatform
  );
  const minAppVersionPagoPa = getObjectFromPackageJson(
    "min_app_version_pagopa",
    VersionPerPlatform
  );

  app.get("/info", (_, res) => {
    const serverInfo: ServerInfo = {
      min_app_version: minAppVersion.getOrElse({
        android: "UNKNOWN",
        ios: "UNKNOWN"
      }),
      min_app_version_pagopa: minAppVersionPagoPa.getOrElse({
        android: "UNKNOWN",
        ios: "UNKNOWN"
      }),
      version
    };
    res.status(200).json(serverInfo);
  });

  // Liveness probe for Kubernetes.
  // @see
  // https://kubernetes.io/docs/tasks/configure-pod-container/configure-liveness-readiness-probes/#define-a-liveness-http-request
  app.get("/ping", (_, res) => res.status(200).send("ok"));
}

export default defaultModule;<|MERGE_RESOLUTION|>--- conflicted
+++ resolved
@@ -2,7 +2,6 @@
  * Main entry point for the Digital Citizenship proxy.
  */
 
-<<<<<<< HEAD
 import {
   API_CLIENT,
   appConfig,
@@ -32,8 +31,6 @@
   USERS_LOGIN_STORAGE_CONNECTION_STRING
 } from "./config";
 
-=======
->>>>>>> 15b721c9
 import * as apicache from "apicache";
 import * as bodyParser from "body-parser";
 import * as express from "express";
@@ -71,32 +68,6 @@
 import { log } from "./utils/logger";
 import checkIP from "./utils/middleware/checkIP";
 
-import {
-  API_CLIENT,
-  appConfig,
-  BONUS_API_CLIENT,
-  CACHE_MAX_AGE_SECONDS,
-  ENABLE_NOTICE_EMAIL_CACHE,
-  ENV,
-  FF_BONUS_ENABLED,
-  getClientProfileRedirectionUrl,
-  IDP_METADATA_REFRESH_INTERVAL_SECONDS,
-  NOTIFICATION_DEFAULT_SUBJECT,
-  NOTIFICATION_DEFAULT_TITLE,
-  NOTIFICATIONS_QUEUE_NAME,
-  NOTIFICATIONS_STORAGE_CONNECTION_STRING,
-  PAGOPA_CLIENT,
-  samlConfig,
-  serviceProviderConfig,
-  SPID_LOG_QUEUE_NAME,
-  SPID_LOG_STORAGE_CONNECTION_STRING,
-  TEST_LOGIN_FISCAL_CODES,
-  TEST_LOGIN_PASSWORD,
-  tokenDurationSecs,
-  URL_TOKEN_STRATEGY,
-  USERS_LOGIN_QUEUE_NAME,
-  USERS_LOGIN_STORAGE_CONNECTION_STRING
-} from "./config";
 import BonusController from "./controllers/bonusController";
 import CgnController from "./controllers/cgnController";
 import SessionLockController from "./controllers/sessionLockController";
@@ -158,7 +129,6 @@
 }).middleware;
 
 export interface IAppFactoryParameters {
-<<<<<<< HEAD
   env: NodeEnvironment;
   appInsightsClient?: appInsights.TelemetryClient;
   allowNotifyIPSourceRange: readonly CIDR[];
@@ -173,21 +143,6 @@
   MyPortalBasePath: string;
   BPDBasePath: string;
   CGNAPIBasePath: string;
-=======
-  readonly env: NodeEnvironment;
-  readonly appInsightsClient?: appInsights.TelemetryClient;
-  readonly allowNotifyIPSourceRange: ReadonlyArray<CIDR>;
-  readonly allowPagoPAIPSourceRange: ReadonlyArray<CIDR>;
-  readonly allowMyPortalIPSourceRange: ReadonlyArray<CIDR>;
-  readonly allowBPDIPSourceRange: ReadonlyArray<CIDR>;
-  readonly allowSessionHandleIPSourceRange: ReadonlyArray<CIDR>;
-  readonly authenticationBasePath: string;
-  readonly APIBasePath: string;
-  readonly BonusAPIBasePath: string;
-  readonly PagoPABasePath: string;
-  readonly MyPortalBasePath: string;
-  readonly BPDBasePath: string;
->>>>>>> 15b721c9
 }
 
 // eslint-disable-next-line max-lines-per-function
@@ -438,7 +393,6 @@
           authMiddlewares.bearerSession
         );
       }
-<<<<<<< HEAD
       if (FF_CGN_ENABLED) {
         registerCgnAPIRoutes(
           app,
@@ -447,9 +401,7 @@
           authMiddlewares.bearerSession
         );
       }
-=======
       // eslint-disable-next-line @typescript-eslint/no-use-before-define
->>>>>>> 15b721c9
       registerPagoPARoutes(
         app,
         PagoPABasePath,
