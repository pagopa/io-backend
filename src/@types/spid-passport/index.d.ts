/**
 *
 */

declare module "spid-passport";

declare class SpidStrategy {
<<<<<<< HEAD
  // TODO: define types for constructor (see errors in spidStrategy.ts)
  // TODO: also define public methods like "logout" and "generateServiceProviderMetadata" (see authenticationController.ts)
=======
  public logout(req: any, callback?: (any, any) => void): void;
  public generateServiceProviderMetadata(samlCert: string): void;
>>>>>>> b235bcd2
}<|MERGE_RESOLUTION|>--- conflicted
+++ resolved
@@ -5,11 +5,7 @@
 declare module "spid-passport";
 
 declare class SpidStrategy {
-<<<<<<< HEAD
   // TODO: define types for constructor (see errors in spidStrategy.ts)
-  // TODO: also define public methods like "logout" and "generateServiceProviderMetadata" (see authenticationController.ts)
-=======
   public logout(req: any, callback?: (any, any) => void): void;
   public generateServiceProviderMetadata(samlCert: string): void;
->>>>>>> b235bcd2
 }