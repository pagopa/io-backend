--- conflicted
+++ resolved
@@ -2,12 +2,6 @@
  * Common response message type.
  */
 
-<<<<<<< HEAD
-import { identity, pipe } from "fp-ts/lib/function";
-import * as E from "fp-ts/lib/Either";
-
-=======
->>>>>>> 65f11fa5
 import * as t from "io-ts";
 
 export const SuccessResponse = t.interface({
@@ -46,50 +40,4 @@
           : input // it should not happen, but in case we let the decoder fail
       ),
     String
-<<<<<<< HEAD
-  );
-
-/**
- * Parses a string into a deserialized json
- */
-export type JSONFromString = t.TypeOf<typeof jsonFromString>;
-// eslint-disable-next-line @typescript-eslint/ban-types
-export const jsonFromString = new t.Type<object, string>(
-  "JSONFromString",
-  t.UnknownRecord.is,
-  (m, c) =>
-    pipe(
-      t.string.validate(m, c),
-      E.chain(s =>
-        pipe(
-          E.tryCatch(
-            () => t.success(JSON.parse(s)),
-            _ => t.failure(s, c, "Error parsing the string into a valid JSON")
-          ),
-          E.fold(identity, identity)
-        )
-      )
-    ),
-  String
-);
-
-export const fallback = <A, O, I>(type: t.Type<A, O, I>) => (
-  a: A,
-  name = `fallback(${type.name})`
-): t.Type<A, O, I> => {
-  const isFallbackValid = type.is(a);
-  return new t.Type<A, O, I>(
-    name,
-    type.is,
-    (i, context) => {
-      const validation = type.validate(i, context);
-      return E.isLeft(validation) && isFallbackValid
-        ? t.success(a)
-        : validation;
-    },
-    type.encode
-  );
-};
-=======
-  );
->>>>>>> 65f11fa5
+  );