--- conflicted
+++ resolved
@@ -1,10 +1,7 @@
 import * as t from "io-ts";
 import { tag } from "@pagopa/ts-commons/lib/types";
-<<<<<<< HEAD
-=======
 import { PecServerConfig } from "src/config";
-import * as TE from "fp-ts/lib/TaskEither";
->>>>>>> 13ce9196
+import * as TE from "fp-ts/TaskEither";
 
 interface ISessionTokenTag {
   readonly kind: "SessionToken";
