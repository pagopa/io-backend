/**
 * This file contains the CreatedMessageEventSenderMetadata and Notification models.
 */

import * as t from "io-ts";
<<<<<<< HEAD
import { string } from "io-ts";
import { NonEmptyString, PatternString } from "../utils/strings";
import { enumType } from "../utils/types";
=======
import { NonEmptyString } from "italia-ts-commons/lib/strings";
>>>>>>> 25b5d12e
import { CreatedMessageWithContent } from "./api_client/createdMessageWithContent";

/**
 * Sender metadata associated to a message
 */
export const CreatedMessageEventSenderMetadata = t.interface({
  departmentName: NonEmptyString,
  organizationName: NonEmptyString,
  serviceName: NonEmptyString
});

export const Notification = t.interface({
  message: CreatedMessageWithContent,
  senderMetadata: CreatedMessageEventSenderMetadata
});

export type Notification = t.TypeOf<typeof Notification>;

/**
 * Type of device
 */
export enum DevicePlatformEnum {
  apns = "apns",
  gcm = "gcm"
}

export type DevicePlatform = t.TypeOf<typeof DevicePlatform>;

export const DevicePlatform = enumType<DevicePlatformEnum>(
  DevicePlatformEnum,
  "DevicePlatform"
);

/**
 * Device data
 */
export const Device = t.interface({
  installationId: string,
  platform: DevicePlatform,
  pushChannel: PatternString("[0-9a-fA-F]{64}")
});

export type Device = t.TypeOf<typeof Device>;<|MERGE_RESOLUTION|>--- conflicted
+++ resolved
@@ -3,13 +3,9 @@
  */
 
 import * as t from "io-ts";
-<<<<<<< HEAD
 import { string } from "io-ts";
-import { NonEmptyString, PatternString } from "../utils/strings";
-import { enumType } from "../utils/types";
-=======
-import { NonEmptyString } from "italia-ts-commons/lib/strings";
->>>>>>> 25b5d12e
+import { NonEmptyString, PatternString } from "italia-ts-commons/lib/strings";
+import { enumType } from "italia-ts-commons/lib/types";
 import { CreatedMessageWithContent } from "./api_client/createdMessageWithContent";
 
 /**
