/**
 * This file contains the ProfileWithEmail and ProfileWithoutEmail models and
 * some functions to validate and convert type to and from them.
 */

import * as express from "express";
<<<<<<< HEAD
import { Either } from "fp-ts/lib/Either";
import { ExtendedProfile } from "./api/ExtendedProfile";
import { ProfileWithEmail } from "./api/ProfileWithEmail";
import { ProfileWithoutEmail } from "./api/ProfileWithoutEmail";
import { Version } from "./api/Version";
import { User } from "./user";
=======
import { AuthenticatedProfile } from "./api/AuthenticatedProfile";
import { ExtendedProfile as proxyExtendedProfile } from "./api/ExtendedProfile";
import { InitializedProfile } from "./api/InitializedProfile";
import { ExtendedProfile as apiExtendedProfile } from "./api_client/extendedProfile";
import { GetProfileOKResponse } from "./api_client/getProfileOKResponse";
>>>>>>> 180316a1

/**
 * Converts an existing API profile to a Proxy profile.
 *
 * @param {ProfileLimitedOrExtended} from The profile retrieved from the Digital Citizenship API.
 * @param {User} user The user data extracted from SPID.
 */
<<<<<<< HEAD
export function toAppProfileWithEmail(
  from: ExtendedProfile,
=======
export function toInitializedProfile(
  from: GetProfileOKResponse,
>>>>>>> 180316a1
  user: User
): InitializedProfile {
  return {
    blocked_inbox_or_channels: from.blocked_inbox_or_channels,
    email: from.email,
    family_name: user.family_name,
    fiscal_code: user.fiscal_code,
    has_profile: true,
<<<<<<< HEAD
    is_email_set: !!from.email,
    is_inbox_enabled: from.is_inbox_enabled,
    is_webhook_enabled: from.is_webhook_enabled,
=======
    is_inbox_enabled: from.isInboxEnabled,
    is_webhook_enabled: from.isWebhookEnabled,
>>>>>>> 180316a1
    name: user.name,
    preferred_languages: from.preferred_languages,
    spid_email: user.spid_email,
    spid_mobile_phone: user.spid_mobile_phone,
    version: from.version
  };
}

/**
 * Converts an empty API profile to a Proxy profile.
 *
 * @param {User} user The user data extracted from SPID.
 */
export function toAuthenticatedProfile(user: User): AuthenticatedProfile {
  return {
    family_name: user.family_name,
    fiscal_code: user.fiscal_code,
    has_profile: false,
    name: user.name,
    spid_email: user.spid_email,
    spid_mobile_phone: user.spid_mobile_phone
  };
}

/**
 * Extracts a user profile from the body of a request.
 */
export function extractUpsertProfileFromRequest(
  from: express.Request
): Either<Error, ExtendedProfile> {
  const result = ExtendedProfile.decode(from.body);

  return result.mapLeft(() => {
    return new Error("Unable to extract the upsert profile");
  });
}<|MERGE_RESOLUTION|>--- conflicted
+++ resolved
@@ -4,20 +4,13 @@
  */
 
 import * as express from "express";
-<<<<<<< HEAD
 import { Either } from "fp-ts/lib/Either";
+import { AuthenticatedProfile } from "./api/AuthenticatedProfile";
+
 import { ExtendedProfile } from "./api/ExtendedProfile";
-import { ProfileWithEmail } from "./api/ProfileWithEmail";
-import { ProfileWithoutEmail } from "./api/ProfileWithoutEmail";
-import { Version } from "./api/Version";
+import { InitializedProfile } from "./api/InitializedProfile";
+
 import { User } from "./user";
-=======
-import { AuthenticatedProfile } from "./api/AuthenticatedProfile";
-import { ExtendedProfile as proxyExtendedProfile } from "./api/ExtendedProfile";
-import { InitializedProfile } from "./api/InitializedProfile";
-import { ExtendedProfile as apiExtendedProfile } from "./api_client/extendedProfile";
-import { GetProfileOKResponse } from "./api_client/getProfileOKResponse";
->>>>>>> 180316a1
 
 /**
  * Converts an existing API profile to a Proxy profile.
@@ -25,13 +18,8 @@
  * @param {ProfileLimitedOrExtended} from The profile retrieved from the Digital Citizenship API.
  * @param {User} user The user data extracted from SPID.
  */
-<<<<<<< HEAD
-export function toAppProfileWithEmail(
+export function toInitializedProfile(
   from: ExtendedProfile,
-=======
-export function toInitializedProfile(
-  from: GetProfileOKResponse,
->>>>>>> 180316a1
   user: User
 ): InitializedProfile {
   return {
@@ -40,14 +28,8 @@
     family_name: user.family_name,
     fiscal_code: user.fiscal_code,
     has_profile: true,
-<<<<<<< HEAD
-    is_email_set: !!from.email,
     is_inbox_enabled: from.is_inbox_enabled,
     is_webhook_enabled: from.is_webhook_enabled,
-=======
-    is_inbox_enabled: from.isInboxEnabled,
-    is_webhook_enabled: from.isWebhookEnabled,
->>>>>>> 180316a1
     name: user.name,
     preferred_languages: from.preferred_languages,
     spid_email: user.spid_email,
