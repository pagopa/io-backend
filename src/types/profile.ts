/**
 * This file contains the ProfileWithEmail and ProfileWithoutEmail models and
 * some functions to validate and convert type to and from them.
 */

import { Either } from "fp-ts/lib/Either";
import { User } from "./user";

import * as express from "express";
<<<<<<< HEAD
import { NonNegativeNumber } from "italia-ts-commons/lib/numbers";
import { ExtendedProfile } from "./api/ExtendedProfile";
=======
import { NonNegativeInteger } from "italia-ts-commons/lib/numbers";
>>>>>>> ce93a261
import { ProfileWithEmail } from "./api/ProfileWithEmail";
import { ProfileWithoutEmail } from "./api/ProfileWithoutEmail";
import { GetProfileOKResponse } from "./api_client/getProfileOKResponse";

/**
 * Converts an existing API profile to a Proxy profile.
 *
 * @param {GetProfileOKResponse} from The profile retrieved from the Digital Citizenship API.
 * @param {User} user The user data extracted from SPID.
 */
export function toAppProfileWithEmail(
  from: GetProfileOKResponse,
  user: User
): ProfileWithEmail {
  return {
    email: from.email,
    family_name: user.family_name,
    fiscal_code: user.fiscal_code,
    has_profile: true,
    is_email_set: !!from.email,
    is_inbox_enabled: from.isInboxEnabled,
    is_webhook_enabled: from.isWebhookEnabled,
    name: user.name,
    preferred_languages: from.preferredLanguages,
    spid_email: user.spid_email,
    version: from.version
  };
}

/**
 * Converts an empty API profile to a Proxy profile.
 *
 * @param {User} user The user data extracted from SPID.
 */
export function toAppProfileWithoutEmail(user: User): ProfileWithoutEmail {
  return {
    family_name: user.family_name,
    fiscal_code: user.fiscal_code,
    has_profile: false,
    is_email_set: false,
    is_inbox_enabled: false,
    is_webhook_enabled: false,
    name: user.name,
    spid_email: user.spid_email,
    version: 0 as NonNegativeInteger
  };
}

/**
 * Extracts a user profile from the body of a request.
 */
export function extractUpsertProfileFromRequest(
  from: express.Request
): Either<Error, ExtendedProfile> {
  const result = ExtendedProfile.decode(from.body);

  return result.mapLeft(() => {
    return new Error("Unable to extract the upsert profile");
  });
}<|MERGE_RESOLUTION|>--- conflicted
+++ resolved
@@ -7,12 +7,7 @@
 import { User } from "./user";
 
 import * as express from "express";
-<<<<<<< HEAD
-import { NonNegativeNumber } from "italia-ts-commons/lib/numbers";
-import { ExtendedProfile } from "./api/ExtendedProfile";
-=======
 import { NonNegativeInteger } from "italia-ts-commons/lib/numbers";
->>>>>>> ce93a261
 import { ProfileWithEmail } from "./api/ProfileWithEmail";
 import { ProfileWithoutEmail } from "./api/ProfileWithoutEmail";
 import { GetProfileOKResponse } from "./api_client/getProfileOKResponse";
