/**
 * This file contains the User and SpidUser models and some functions to
 * validate and convert type to and from them.
 */

import * as express from "express";
import * as E from "fp-ts/lib/Either";
import * as O from "fp-ts/lib/Option";
import * as t from "io-ts";
import {
  errorsToReadableMessages,
  readableReport
<<<<<<< HEAD
} from "@pagopa/ts-commons/lib/reporters";
import { IResponseErrorValidation } from "@pagopa/ts-commons/lib/responses";
import { NonEmptyString } from "@pagopa/ts-commons/lib/strings";
=======
} from "italia-ts-commons/lib/reporters";
import { IResponseErrorValidation } from "italia-ts-commons/lib/responses";
>>>>>>> abe5faf2
import { DOMParser } from "xmldom";

import { Either } from "fp-ts/lib/Either";
import { pipe } from "fp-ts/lib/function";
import { Option } from "fp-ts/lib/Option";
import { EmailAddress } from "../../generated/backend/EmailAddress";
import { FiscalCode } from "../../generated/backend/FiscalCode";
import { SpidLevel, SpidLevelEnum } from "../../generated/backend/SpidLevel";

import { CieUserIdentity } from "../../generated/auth/CieUserIdentity";
import { SpidUserIdentity } from "../../generated/auth/SpidUserIdentity";
import { UserIdentity } from "../../generated/auth/UserIdentity";
import { formatDate } from "../utils/date";
import { log } from "../utils/logger";
import { withValidatedOrValidationError } from "../utils/responses";
import { Issuer } from "./issuer";
import { isSpidL } from "./spidLevel";
import { BPDToken, MyPortalToken, SessionToken, WalletToken } from "./token";

// required attributes
export const UserWithoutTokens = t.intersection([
  t.interface({
    created_at: t.number,
    family_name: t.string,
    fiscal_code: FiscalCode,
    name: t.string,
    spid_level: SpidLevel
  }),
  t.partial({
    date_of_birth: t.string,
    nameID: t.string,
    nameIDFormat: t.string,
    sessionIndex: t.string,
    session_tracking_id: t.string, // unique ID used for tracking in appinsights
    spid_email: EmailAddress,
    spid_idp: t.string
  })
]);
const RequiredUserTokensV1 = t.interface({
  session_token: SessionToken,
  wallet_token: WalletToken
});
export const UserV1 = t.intersection([UserWithoutTokens, RequiredUserTokensV1]);
export type UserV1 = t.TypeOf<typeof UserV1>;

const RequiredUserTokensV2 = t.intersection([
  RequiredUserTokensV1,
  t.interface({
    myportal_token: MyPortalToken
  })
]);
export const UserV2 = t.intersection([UserWithoutTokens, RequiredUserTokensV2]);
export type UserV2 = t.TypeOf<typeof UserV2>;

const RequiredUserTokensV3 = t.intersection([
  RequiredUserTokensV2,
  t.interface({
    bpd_token: BPDToken
  })
]);
export const UserV3 = t.intersection([UserWithoutTokens, RequiredUserTokensV3]);
export type UserV3 = t.TypeOf<typeof UserV3>;

export const User = t.union([UserV1, UserV2, UserV3], "User");
export type User = t.TypeOf<typeof User>;

// required attributes
export const SpidUser = t.intersection([
  t.interface({
    authnContextClassRef: SpidLevel,
    familyName: t.string,
    fiscalNumber: FiscalCode,
    getAssertionXml: t.Function,
    issuer: Issuer,
    name: t.string
  }),
  t.partial({
    dateOfBirth: t.string,
    email: EmailAddress,
    nameID: t.string,
    nameIDFormat: t.string,
    sessionIndex: t.string
  })
]);

export type SpidUser = t.TypeOf<typeof SpidUser>;

/**
 * Converts a SPID User to a Proxy User.
 */
// eslint-disable-next-line max-params
export function toAppUser(
  from: SpidUser,
  sessionToken: SessionToken,
  walletToken: WalletToken,
  myPortalToken: MyPortalToken,
  bpdToken: BPDToken,
  sessionTrackingId: string
): UserV3 {
  return {
    bpd_token: bpdToken,
    created_at: new Date().getTime(),
    date_of_birth: fromNullable(from.dateOfBirth)
      .map(formatDate)
      .toUndefined(),
    family_name: from.familyName,
    fiscal_code: from.fiscalNumber,
    myportal_token: myPortalToken,
    name: from.name,
    session_token: sessionToken,
    session_tracking_id: sessionTrackingId,
    spid_email: from.email,
    spid_level: from.authnContextClassRef,
    wallet_token: walletToken
  };
}

/**
 * Discriminate from a CieUserIdentity and a SpidUserIdentity
 * checking the spid_email property.
 *
 * @param user
 */
export function isSpidUserIdentity(
  user: CieUserIdentity | SpidUserIdentity
): user is SpidUserIdentity {
  return (user as SpidUserIdentity).spid_email !== undefined;
}

export function exactUserIdentityDecode(
  user: UserIdentity
): Either<t.Errors, UserIdentity> {
  return isSpidUserIdentity(user)
    ? t.exact(SpidUserIdentity.type).decode(user)
    : t.exact(CieUserIdentity.type).decode(user);
}

const SpidObject = t.intersection([
  t.interface({
    fiscalNumber: t.string,
    getAssertionXml: t.any
  }),
  t.partial({
    authnContextClassRef: t.any,
    issuer: t.any
  })
]);

/**
 * Extract AuthnContextClassRef from SAML response
 *
 * ie. for <saml2:AuthnContextClassRef>https://www.spid.gov.it/SpidL2</saml2:AuthnContextClassRef>
 * returns "https://www.spid.gov.it/SpidL2"
 */
function getAuthnContextFromResponse(xml: string): Option<string> {
  return pipe(
    O.fromNullable(xml),
    O.chain(xmlStr =>
      O.tryCatch(() => new DOMParser().parseFromString(xmlStr))
    ),
    O.chain(xmlResponse =>
      xmlResponse
        ? O.some(xmlResponse.getElementsByTagName("saml:AuthnContextClassRef"))
        : O.none
    ),
    O.chain(responseAuthLevelEl =>
      responseAuthLevelEl?.[0]?.textContent
        ? O.some(responseAuthLevelEl[0].textContent.trim())
        : O.none
    )
  );
}

/**
 * Validates a SPID User extracted from a SAML response.
 */
export function validateSpidUser(rawValue: unknown): Either<string, SpidUser> {
  const validated = SpidObject.decode(rawValue);
  if (E.isLeft(validated)) {
    return E.left(`validateSpidUser: ${readableReport(validated.left)}`);
  }

  const value = validated.right;

  // Remove the international prefix from fiscal number.
  const FISCAL_NUMBER_INTERNATIONAL_PREFIX = "TINIT-";
  const fiscalNumberWithoutPrefix = value.fiscalNumber.replace(
    FISCAL_NUMBER_INTERNATIONAL_PREFIX,
    ""
  );

  const maybeAuthnContextClassRef = getAuthnContextFromResponse(
    value.getAssertionXml()
  );

  // Set SPID level to a default (SPID_L2) if the expected value is not available
  // in the SAML assertion.
  // Actually the value returned by the test idp is invalid
  // @see https://github.com/italia/spid-testenv/issues/26
  const authnContextClassRef = pipe(
    maybeAuthnContextClassRef,
    O.filter(isSpidL),
    O.getOrElse(() => SpidLevelEnum["https://www.spid.gov.it/SpidL2"])
  );

  log.info(
    "Response from IDP (authnContextClassRef): %s",
    authnContextClassRef
  );

  const valueWithoutPrefix = {
    ...value,
    fiscalNumber: fiscalNumberWithoutPrefix.toUpperCase()
  };

  const valueWithDefaultSPIDLevel = {
    ...valueWithoutPrefix,
    authnContextClassRef
  };

  // Log the invalid SPID level to audit IDP responses.
  if (!isSpidL(valueWithDefaultSPIDLevel.authnContextClassRef)) {
    log.warn(
      "Response from IDP: %s doesn't contain a valid SPID level: %s",
      value.issuer,
      value.authnContextClassRef
    );
  }

  return pipe(
    SpidUser.decode(valueWithDefaultSPIDLevel),
    E.mapLeft(
      err =>
        "Cannot validate SPID user object: " +
        errorsToReadableMessages(err).join(" / ")
    )
  );
}

export const withUserFromRequest = async <T>(
  req: express.Request,
  f: (user: User) => Promise<T>
): Promise<IResponseErrorValidation | T> =>
  withValidatedOrValidationError(User.decode(req.user), f);

/**
 * Extracts a user from a json string.
 */
export const extractUserFromJson = (from: string): Either<string, User> =>
  pipe(
    O.tryCatch(() => JSON.parse(from)),
    O.fold(
      () => E.left<string, unknown>(`Invalid JSON for User [${from}]`),
      _ => E.right<string, unknown>(_)
    ),
    E.chain(json =>
      pipe(
        User.decode(json),
        E.mapLeft(
          err =>
            `Cannot decode User from JSON: ${errorsToReadableMessages(err).join(
              " / "
            )}`
        )
      )
    )
  );<|MERGE_RESOLUTION|>--- conflicted
+++ resolved
@@ -10,19 +10,12 @@
 import {
   errorsToReadableMessages,
   readableReport
-<<<<<<< HEAD
 } from "@pagopa/ts-commons/lib/reporters";
 import { IResponseErrorValidation } from "@pagopa/ts-commons/lib/responses";
-import { NonEmptyString } from "@pagopa/ts-commons/lib/strings";
-=======
-} from "italia-ts-commons/lib/reporters";
-import { IResponseErrorValidation } from "italia-ts-commons/lib/responses";
->>>>>>> abe5faf2
 import { DOMParser } from "xmldom";
 
 import { Either } from "fp-ts/lib/Either";
 import { pipe } from "fp-ts/lib/function";
-import { Option } from "fp-ts/lib/Option";
 import { EmailAddress } from "../../generated/backend/EmailAddress";
 import { FiscalCode } from "../../generated/backend/FiscalCode";
 import { SpidLevel, SpidLevelEnum } from "../../generated/backend/SpidLevel";
@@ -120,9 +113,11 @@
   return {
     bpd_token: bpdToken,
     created_at: new Date().getTime(),
-    date_of_birth: fromNullable(from.dateOfBirth)
-      .map(formatDate)
-      .toUndefined(),
+    date_of_birth: pipe(
+      O.fromNullable(from.dateOfBirth),
+      O.map(formatDate),
+      O.toUndefined
+    ),
     family_name: from.familyName,
     fiscal_code: from.fiscalNumber,
     myportal_token: myPortalToken,
@@ -172,7 +167,7 @@
  * ie. for <saml2:AuthnContextClassRef>https://www.spid.gov.it/SpidL2</saml2:AuthnContextClassRef>
  * returns "https://www.spid.gov.it/SpidL2"
  */
-function getAuthnContextFromResponse(xml: string): Option<string> {
+function getAuthnContextFromResponse(xml: string): O.Option<string> {
   return pipe(
     O.fromNullable(xml),
     O.chain(xmlStr =>
