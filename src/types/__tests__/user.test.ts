--- conflicted
+++ resolved
@@ -2,12 +2,7 @@
 /* tslint:disable:no-object-mutation */
 /* tslint:disable:no-inferred-empty-object-type */
 
-<<<<<<< HEAD
 import * as E from "fp-ts/lib/Either";
-import { NonEmptyString } from "@pagopa/ts-commons/lib/strings";
-=======
-import { Either, isLeft, isRight } from "fp-ts/lib/Either";
->>>>>>> abe5faf2
 import mockReq from "../../__mocks__/request";
 
 import { Issuer } from "../issuer";
