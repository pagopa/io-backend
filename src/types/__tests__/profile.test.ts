--- conflicted
+++ resolved
@@ -14,11 +14,7 @@
   PreferredLanguageEnum
 } from "../api/PreferredLanguage";
 import { SpidLevelEnum } from "../api/SpidLevel";
-<<<<<<< HEAD
-=======
 import { Version } from "../api/Version";
-import { GetProfileOKResponse } from "../api_client/getProfileOKResponse";
->>>>>>> ab66fcff
 import {
   extractUpsertProfileFromRequest,
   toAppProfileWithEmail,
