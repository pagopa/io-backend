/* tslint:disable:no-any */

import { isLeft, isRight } from "fp-ts/lib/Either";
import mockReq from "../../__mocks__/request";

import { NonEmptyString } from "italia-ts-commons/lib/strings";
import { EmailAddress } from "../api/EmailAddress";
import { ExtendedProfile } from "../api/ExtendedProfile";
import { FiscalCode } from "../api/FiscalCode";
import { IsInboxEnabled } from "../api/IsInboxEnabled";
import { IsWebhookEnabled } from "../api/IsWebhookEnabled";
import {
  PreferredLanguage,
  PreferredLanguageEnum
} from "../api/PreferredLanguage";
import { SpidLevelEnum } from "../api/SpidLevel";
import { Version } from "../api/Version";
import {
  extractUpsertProfileFromRequest,
  toAuthenticatedProfile,
  toInitializedProfile
} from "../profile";
import { SessionToken, WalletToken } from "../token";
import { User } from "../user";

const aFiscalNumber = "GRBGPP87L04L741X" as FiscalCode;
const anEmailAddress = "garibaldi@example.com" as EmailAddress;
const aPreferredLanguages: ReadonlyArray<PreferredLanguage> = [
  PreferredLanguageEnum.it_IT
];
const anIsWebhookEnabled = true as IsWebhookEnabled;
const anIsInboxEnabled = true as IsInboxEnabled;
const aValidSpidLevel = SpidLevelEnum["https://www.spid.gov.it/SpidL2"];

// mock for a valid User extracted from SPID
const mockedUser: User = {
  created_at: 1183518855,
  family_name: "Garibaldi",
  fiscal_code: aFiscalNumber,
  name: "Giuseppe Maria",
  session_token: "HexToKen" as SessionToken,
  spid_email: anEmailAddress,
  spid_level: aValidSpidLevel,
  spid_mobile_phone: "3222222222222" as NonEmptyString,
  wallet_token: "HexToKen" as WalletToken
};

// mock for a valid ExtendedProfile profile
const mockedExtendedProfile: ExtendedProfile = {
  email: anEmailAddress,
  is_inbox_enabled: anIsInboxEnabled,
  is_webhook_enabled: anIsWebhookEnabled,
  preferred_languages: aPreferredLanguages,
  version: 1 as Version
};

describe("profile type", () => {
  /*test case: Converts an existing API profile to a Proxy profile using user profile with email from Digital Citzen API and SPID*/
  it("should get an app Proxy profile user profile with email from Digital Citzen API and SPID", async () => {
    // return app Proxy Profile.
<<<<<<< HEAD
    const userData = toAppProfileWithEmail(
      mockedExtendedProfile, // from
=======
    const userData = toInitializedProfile(
      mockedGetProfileOKResponse, // from
>>>>>>> 180316a1
      mockedUser // user
    );

    expect(userData.email).toBe(mockedExtendedProfile.email);
    expect(userData.family_name).toBe(mockedUser.family_name);
    expect(userData.fiscal_code).toBe(mockedUser.fiscal_code);
    expect(userData.has_profile).toBeTruthy();
    expect(userData.is_inbox_enabled).toBe(
      mockedExtendedProfile.is_inbox_enabled
    );
    expect(userData.is_webhook_enabled).toBe(
      mockedExtendedProfile.is_webhook_enabled
    );
    expect(userData.name).toBe(mockedUser.name);
    expect(userData.spid_email).toBe(mockedUser.spid_email);
    expect(userData.preferred_languages).toBe(
      mockedExtendedProfile.preferred_languages
    );
    expect(userData.version).toBe(mockedExtendedProfile.version);
  });

  /*test case: Converts an empty API profile to a Proxy profile using only the user data extracted from SPID.*/
  it("should get an app Proxy profile without email from user data extracted from SPID", async () => {
    // validate SpidUser. Return right.
    const userData = toAuthenticatedProfile(
      mockedUser // user
    );

    expect(userData.family_name).toBe(mockedUser.family_name);
    expect(userData.fiscal_code).toBe(mockedUser.fiscal_code);
    expect(userData.has_profile).toBeFalsy();

    expect(userData.spid_email).toBe(mockedUser.spid_email);
  });

  /*test case: Extracts a user profile from the body of a request.*/
  it("should get a user upsert profile from request", async () => {
    // Express request mock
    const req = mockReq();

    // populate mock request with user Extended Profile
    req.body = mockedExtendedProfile;

    // extract the upsert user data from Express request with correct values. Return right.
    const userDataOK = extractUpsertProfileFromRequest(req);

    expect(isRight(userDataOK)).toBeTruthy();
    if (isRight(userDataOK)) {
      expect(userDataOK._tag).toBe("Right");
      expect(userDataOK.value).toEqual(mockedExtendedProfile);
    }

    // extract the upsert user data from Express request with incorrect values. Return left.
    req.body.email = "it.is.not.an.email";
    const userDataKO = extractUpsertProfileFromRequest(req);
    expect(isLeft(userDataKO)).toBeTruthy();
    if (isLeft(userDataKO)) {
      expect(userDataKO._tag).toBe("Left");
    }
  });
});<|MERGE_RESOLUTION|>--- conflicted
+++ resolved
@@ -58,13 +58,8 @@
   /*test case: Converts an existing API profile to a Proxy profile using user profile with email from Digital Citzen API and SPID*/
   it("should get an app Proxy profile user profile with email from Digital Citzen API and SPID", async () => {
     // return app Proxy Profile.
-<<<<<<< HEAD
-    const userData = toAppProfileWithEmail(
+    const userData = toInitializedProfile(
       mockedExtendedProfile, // from
-=======
-    const userData = toInitializedProfile(
-      mockedGetProfileOKResponse, // from
->>>>>>> 180316a1
       mockedUser // user
     );
 
