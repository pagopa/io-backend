--- conflicted
+++ resolved
@@ -1,9 +1,5 @@
 import * as t from "io-ts";
-<<<<<<< HEAD
-import { FiscalCode, NonEmptyString } from "@pagopa/ts-commons/lib/strings";
-=======
-import { FiscalCode } from "italia-ts-commons/lib/strings";
->>>>>>> abe5faf2
+import { FiscalCode } from "@pagopa/ts-commons/lib/strings";
 import { EmailAddress } from "../../../generated/auth/EmailAddress";
 import { CgnAPIClient } from "../../clients/cgn";
 import { SessionToken, WalletToken } from "../../types/token";
@@ -81,18 +77,6 @@
 } as ReturnType<CgnAPIClient>;
 
 const mockedUser: User = {
-<<<<<<< HEAD
-  created_at: 1183518855,
-  family_name: "Lusso",
-  fiscal_code: aValidFiscalCode,
-  name: "Luca",
-  session_token: "HexToKen" as SessionToken,
-  spid_email: aValidSPIDEmail,
-  spid_level: aValidSpidLevel,
-  spid_mobile_phone: "3222222222222" as NonEmptyString,
-  wallet_token: "HexToKen" as WalletToken
-};
-=======
     created_at: 1183518855,
     family_name: "Lusso",
     fiscal_code: aValidFiscalCode,
@@ -102,7 +86,6 @@
     spid_level: aValidSpidLevel,
     wallet_token: "HexToKen" as WalletToken
   };
->>>>>>> abe5faf2
 
 const aPendingCgn: CardPending = {
   status: StatusEnum.PENDING
