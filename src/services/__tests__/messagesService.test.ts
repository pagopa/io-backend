/* tslint:disable:no-identical-functions */

import { left, right } from "fp-ts/lib/Either";
import { NonEmptyString } from "italia-ts-commons/lib/strings";
import { EmailAddress } from "../../types/api/EmailAddress";
import { FiscalCode } from "../../types/api/FiscalCode";
import { SpidLevelEnum } from "../../types/api/SpidLevel";
import { SessionToken, WalletToken } from "../../types/token";
import { User } from "../../types/user";
import ApiClientFactory from "../apiClientFactory";
import MessageService from "../messagesService";

const aValidFiscalCode = "XUZTCT88A51Y311X" as FiscalCode;
const aValidEmail = "test@example.com" as EmailAddress;
const aValidMessageId = "01C3GDA0GB7GAFX6CCZ3FK3Z5Q";
const aValidSubject = "Lorem ipsum";
const aValidMarkdown =
  "# This is a markdown header\n\nto show how easily markdown can be converted to **HTML**\n\nRemember: this has to be a long text.";
const aValidDepartmentName = "Department name";
const aValidOrganizationName = "Organization name";
const aValidServiceID = "5a563817fcc896087002ea46c49a";
const aValidServiceName = "Service name";
const aValidOrganizationFiscalCode = "ABZTCT88A51Y311Y" as FiscalCode;
const aValidSpidLevel = SpidLevelEnum["https://www.spid.gov.it/SpidL2"];

const messageErrorOnApiError = {
  kind: "ServiceErrorInternal",
  message: "Api error."
};

const validApiMessagesResponse = {
  status: 200,
  value: {
    items: [
      {
<<<<<<< HEAD
        created_at: "2018-05-21T07:36:41.209Z",
        fiscal_code: "LSSLCU79B24L219P",
        id: "01CE0T1Z18T3NT9ECK5NJ09YR3",
        sender_service_id: "5a563817fcc896087002ea46c49a"
      },
      {
        created_at: "2018-05-21T07:41:01.361Z",
        fiscal_code: "LSSLCU79B24L219P",
        id: "01CE0T9X1HT595GEF8FH9NRSW7",
        sender_service_id: "5a563817fcc896087002ea46c49a"
=======
        createdAt: new Date(aTimestamp),
        fiscalCode: "XUZTCT88A51Y311X",
        id: "01C3GDA0GB7GAFX6CCZ3FK3Z5Q",
        senderServiceId: "5a563817fcc896087002ea46c49a"
      },
      {
        createdAt: new Date(aTimestamp),
        fiscalCode: "XUZTCT88A51Y311X",
        id: "01C3XE80E6X8PHY0NM8S8SDS1E",
        senderServiceId: "5a563817fcc896087002ea46c49a"
>>>>>>> 180316a1
      }
    ],
    page_size: 2
  }
};
const validApiMessageResponse = {
  status: 200,
  value: {
    message: {
      content: {
        markdown: aValidMarkdown,
        subject: aValidSubject
      },
      created_at: "2018-06-12T09:45:06.771Z",
      fiscal_code: "LSSLCU79B24L219P",
      id: "01CFSP4XYK3Y0VZTKHW9FKS1XM",
      sender_service_id: "5a563817fcc896087002ea46c49a"
    },
    notification: {
      email: "SENT",
      webhook: "SENT"
    },
    status: "PROCESSED"
  }
};
const validApiServicesResponse = {
  status: 200,
  value: {
    items: [
      { service_id: "5a563817fcc896087002ea46c49a", version: 1 },
      { service_id: "5a563817fcc896087002ea46c49b", version: 1 }
    ],
    page_size: 2
  }
};
const validApiServiceResponse = {
  status: 200,
  value: {
    department_name: aValidDepartmentName,
    organization_fiscal_code: aValidOrganizationFiscalCode,
    organization_name: aValidOrganizationName,
    service_id: aValidServiceID,
    service_name: aValidServiceName,
    version: 0
  }
};

const emptyApiMessagesResponse = {
  status: 404
};
const invalidApiMessagesResponse = {
  status: 500
};
const invalidApiMessageResponse = {
  status: 500
};
<<<<<<< HEAD
const invalidApiServicesResponse = {
  status: 500
=======
const proxyMessagesResponse = {
  items: [
    {
      created_at: new Date(aTimestamp),
      fiscal_code: "XUZTCT88A51Y311X",
      id: "01C3GDA0GB7GAFX6CCZ3FK3Z5Q",
      sender_service_id: "5a563817fcc896087002ea46c49a"
    },
    {
      created_at: new Date(aTimestamp),
      fiscal_code: "XUZTCT88A51Y311X",
      id: "01C3XE80E6X8PHY0NM8S8SDS1E",
      sender_service_id: "5a563817fcc896087002ea46c49a"
    }
  ],
  page_size: 2
>>>>>>> 180316a1
};
const invalidApiServiceResponse = {
  status: 500
};
const problemJson = {
  status: 500
};

const proxyMessagesResponse = {
  items: validApiMessagesResponse.value.items,
  page_size: validApiMessagesResponse.value.page_size
};
const proxyMessageResponse = {
<<<<<<< HEAD
  message: validApiMessageResponse.value.message,
  notification: validApiMessageResponse.value.notification,
  status: validApiMessageResponse.value.status
=======
  content: {
    markdown:
      "Lorem ipsum dolor sit amet, consectetur adipiscing elit. Proin eget fringilla neque, laoreet volutpat elit. Nunc leo nisi, dignissim eget lobortis non, faucibus in augue.",
    subject: aValidSubject
  },
  created_at: new Date(aTimestamp),
  fiscal_code: "XUZTCT88A51Y311X",
  id: "01C3XE80E6X8PHY0NM8S8SDS1E",
  sender_service_id: "5a563817fcc896087002ea46c49a"
>>>>>>> 180316a1
};
const proxyServicesResponse = {
  items: validApiServicesResponse.value.items,
  page_size: validApiServicesResponse.value.page_size
};
const proxyServiceResponse = {
  department_name: aValidDepartmentName,
  organization_fiscal_code: aValidOrganizationFiscalCode,
  organization_name: aValidOrganizationName,
  service_id: aValidServiceID,
  service_name: aValidServiceName,
  version: 0
};

// mock for a valid User
const mockedUser: User = {
  created_at: 1183518855,
  family_name: "Garibaldi",
  fiscal_code: aValidFiscalCode,
  name: "Giuseppe Maria",
  session_token: "HexToKen" as SessionToken,
  spid_email: aValidEmail,
  spid_level: aValidSpidLevel,
  spid_mobile_phone: "3222222222222" as NonEmptyString,
  wallet_token: "HexToKen" as WalletToken
};

const mockGetMessages = jest.fn();
const mockGetServicesByRecipient = jest.fn();
const mockGetServices = jest.fn();
const mockGetMessage = jest.fn();
const mockGetService = jest.fn();
const mockGetClient = jest.fn().mockImplementation(() => {
  return {
    getMessage: mockGetMessage,
    getMessages: mockGetMessages,
    getService: mockGetService,
    getServices: mockGetServices,
    getServicesByRecipient: mockGetServicesByRecipient
  };
});

beforeEach(() => {
  jest.clearAllMocks();
});

jest.mock("../../services/apiClientFactory", () => {
  return {
    default: jest.fn().mockImplementation(() => ({
      getClient: mockGetClient
    }))
  };
});

const api = new ApiClientFactory("", "");

describe("MessageService#getMessagesByUser", () => {
  it("returns a list of messages from the API", async () => {
    mockGetMessages.mockImplementation(() => {
      return validApiMessagesResponse;
    });

    const service = new MessageService(api);

    const res = await service.getMessagesByUser(mockedUser);

    expect(mockGetMessages).toHaveBeenCalledWith({
      fiscalCode: mockedUser.fiscal_code
    });
    expect(res).toEqual(right(proxyMessagesResponse));
  });

  it("returns an empty list if the of messages from the API is empty", async () => {
    mockGetMessages.mockImplementation(() => {
      return emptyApiMessagesResponse;
    });

    const service = new MessageService(api);

    const res = await service.getMessagesByUser(mockedUser);

    expect(mockGetMessages).toHaveBeenCalledWith({
      fiscalCode: mockedUser.fiscal_code
    });
    expect(res).toEqual(
      left({
        kind: "ServiceErrorNotFound",
        message: "Not found."
      })
    );
  });

  it("returns an error if the getMessagesByUser API returns an error", async () => {
    mockGetMessages.mockImplementation(() => {
      return problemJson;
    });

    const service = new MessageService(api);

    const res = await service.getMessagesByUser(mockedUser);
    expect(mockGetMessages).toHaveBeenCalledWith({
      fiscalCode: mockedUser.fiscal_code
    });
    expect(res).toEqual(left(messageErrorOnApiError));
  });

  it("returns a 500 response if the response from the getMessagesByUser API returns something wrong", async () => {
    mockGetMessages.mockImplementation(() => {
      return invalidApiMessagesResponse;
    });

    const service = new MessageService(api);

    const res = await service.getMessagesByUser(mockedUser);
    expect(mockGetMessages).toHaveBeenCalledWith({
      fiscalCode: mockedUser.fiscal_code
    });
    expect(res).toEqual(left(messageErrorOnApiError));
  });
});

describe("MessageService#getServicesByRecpient", () => {
  it("returns a list of services from the API", async () => {
    mockGetServicesByRecipient.mockImplementation(() => {
      return validApiServicesResponse;
    });

    const service = new MessageService(api);

    const res = await service.getServicesByRecipient(mockedUser);

    expect(mockGetServicesByRecipient).toHaveBeenCalledWith({
      fiscalCode: mockedUser.fiscal_code
    });
    expect(res).toEqual(right(proxyServicesResponse));
  });

  it("returns an error if the getServicesByRecpient API returns an error", () => {
    mockGetServicesByRecipient.mockImplementation(() => {
      return problemJson;
    });

    const service = new MessageService(api);

    expect.assertions(2);
    return service.getServicesByRecipient(mockedUser).then(e => {
      expect(mockGetServicesByRecipient).toHaveBeenCalledWith({
        fiscalCode: aValidFiscalCode
      });
      expect(e).toEqual(left(messageErrorOnApiError));
    });
  });

  it("returns unknown response if the response from the getServicesByRecpient API returns something wrong", async () => {
    mockGetServicesByRecipient.mockImplementation(() => {
      return invalidApiServicesResponse;
    });

    const service = new MessageService(api);

    expect.assertions(2);
    return service.getServicesByRecipient(mockedUser).then(e => {
      expect(mockGetServicesByRecipient).toHaveBeenCalledWith({
        fiscalCode: aValidFiscalCode
      });
      expect(e).toEqual(left(messageErrorOnApiError));
    });
  });
});

describe("MessageService#getMessage", () => {
  it("returns a message from the API", async () => {
    mockGetMessage.mockImplementation(() => {
      return validApiMessageResponse;
    });

    const service = new MessageService(api);

    const res = await service.getMessage(mockedUser, aValidMessageId);

    expect(mockGetMessage).toHaveBeenCalledWith({
      fiscalCode: aValidFiscalCode,
      id: aValidMessageId
    });
    expect(res).toEqual(right(proxyMessageResponse));
  });

  it("returns an error if the getMessage API returns an error", async () => {
    mockGetMessage.mockImplementation(() => {
      return problemJson;
    });

    const service = new MessageService(api);

    const res = await service.getMessage(mockedUser, aValidMessageId);
    expect(mockGetMessage).toHaveBeenCalledWith({
      fiscalCode: aValidFiscalCode,
      id: aValidMessageId
    });
    expect(res).toEqual(left(messageErrorOnApiError));
  });

  it("returns unknown response if the response from the getMessage API returns something wrong", async () => {
    mockGetMessage.mockImplementation(() => {
      return invalidApiMessageResponse;
    });

    const service = new MessageService(api);

    const res = await service.getMessage(mockedUser, aValidMessageId);
    expect(mockGetMessage).toHaveBeenCalledWith({
      fiscalCode: aValidFiscalCode,
      id: aValidMessageId
    });
    expect(res).toEqual(left(messageErrorOnApiError));
  });
});

describe("MessageService#getService", () => {
  it("returns a service from the API", async () => {
    mockGetService.mockImplementation(() => {
      return validApiServiceResponse;
    });

    const service = new MessageService(api);

    const res = await service.getService(aValidServiceID);

    expect(mockGetService).toHaveBeenCalledWith({
      id: aValidServiceID
    });
    expect(res).toEqual(right(proxyServiceResponse));
  });

  it("returns an error if the API returns an error", async () => {
    mockGetService.mockImplementation(() => {
      return problemJson;
    });

    const service = new MessageService(api);
    const res = await service.getService(aValidServiceID);
    expect(mockGetService).toHaveBeenCalledWith({
      id: aValidServiceID
    });
    expect(res).toEqual(left(messageErrorOnApiError));
  });

  it("returns unknown response if the response from the API returns something wrong", async () => {
    mockGetService.mockImplementation(() => {
      return invalidApiServiceResponse;
    });

    const service = new MessageService(api);

    const res = await service.getService(aValidServiceID);
    expect(mockGetService).toHaveBeenCalledWith({
      id: aValidServiceID
    });
    expect(res).toEqual(left(messageErrorOnApiError));
  });
});<|MERGE_RESOLUTION|>--- conflicted
+++ resolved
@@ -33,7 +33,6 @@
   value: {
     items: [
       {
-<<<<<<< HEAD
         created_at: "2018-05-21T07:36:41.209Z",
         fiscal_code: "LSSLCU79B24L219P",
         id: "01CE0T1Z18T3NT9ECK5NJ09YR3",
@@ -44,18 +43,6 @@
         fiscal_code: "LSSLCU79B24L219P",
         id: "01CE0T9X1HT595GEF8FH9NRSW7",
         sender_service_id: "5a563817fcc896087002ea46c49a"
-=======
-        createdAt: new Date(aTimestamp),
-        fiscalCode: "XUZTCT88A51Y311X",
-        id: "01C3GDA0GB7GAFX6CCZ3FK3Z5Q",
-        senderServiceId: "5a563817fcc896087002ea46c49a"
-      },
-      {
-        createdAt: new Date(aTimestamp),
-        fiscalCode: "XUZTCT88A51Y311X",
-        id: "01C3XE80E6X8PHY0NM8S8SDS1E",
-        senderServiceId: "5a563817fcc896087002ea46c49a"
->>>>>>> 180316a1
       }
     ],
     page_size: 2
@@ -112,27 +99,8 @@
 const invalidApiMessageResponse = {
   status: 500
 };
-<<<<<<< HEAD
 const invalidApiServicesResponse = {
   status: 500
-=======
-const proxyMessagesResponse = {
-  items: [
-    {
-      created_at: new Date(aTimestamp),
-      fiscal_code: "XUZTCT88A51Y311X",
-      id: "01C3GDA0GB7GAFX6CCZ3FK3Z5Q",
-      sender_service_id: "5a563817fcc896087002ea46c49a"
-    },
-    {
-      created_at: new Date(aTimestamp),
-      fiscal_code: "XUZTCT88A51Y311X",
-      id: "01C3XE80E6X8PHY0NM8S8SDS1E",
-      sender_service_id: "5a563817fcc896087002ea46c49a"
-    }
-  ],
-  page_size: 2
->>>>>>> 180316a1
 };
 const invalidApiServiceResponse = {
   status: 500
@@ -146,21 +114,9 @@
   page_size: validApiMessagesResponse.value.page_size
 };
 const proxyMessageResponse = {
-<<<<<<< HEAD
   message: validApiMessageResponse.value.message,
   notification: validApiMessageResponse.value.notification,
   status: validApiMessageResponse.value.status
-=======
-  content: {
-    markdown:
-      "Lorem ipsum dolor sit amet, consectetur adipiscing elit. Proin eget fringilla neque, laoreet volutpat elit. Nunc leo nisi, dignissim eget lobortis non, faucibus in augue.",
-    subject: aValidSubject
-  },
-  created_at: new Date(aTimestamp),
-  fiscal_code: "XUZTCT88A51Y311X",
-  id: "01C3XE80E6X8PHY0NM8S8SDS1E",
-  sender_service_id: "5a563817fcc896087002ea46c49a"
->>>>>>> 180316a1
 };
 const proxyServicesResponse = {
   items: validApiServicesResponse.value.items,
