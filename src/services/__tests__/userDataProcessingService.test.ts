/* tslint:disable:no-identical-functions */

import * as t from "io-ts";
<<<<<<< HEAD
import { FiscalCode, NonEmptyString } from "@pagopa/ts-commons/lib/strings";

import { SpidLevelEnum } from "../../../generated/backend/SpidLevel";
import { EmailAddress } from "../../../generated/io-api/EmailAddress";
=======
>>>>>>> abe5faf2
import {
  UserDataProcessingChoice,
  UserDataProcessingChoiceEnum
} from "../../../generated/io-api/UserDataProcessingChoice";
import { UserDataProcessingChoiceRequest } from "../../../generated/io-api/UserDataProcessingChoiceRequest";
import { aMockedUser as mockedUser } from "../../__mocks__/user_mock";
import ApiClientFactory from "../apiClientFactory";
import UserDataProcessingService from "../userDataProcessingService";

const aUserDataProcessingResponse = {
  _etag: "bdb8f644-132c-4f3c-a051-5887fc8058b1",
  _rid: "AAAAAQAAAAgAAAAAAAAAAQ==",
  _self: "/dbs/AAAAAQ==/colls/AAAAAQAAAAg=/docs/AAAAAQAAAAgAAAAAAAAAAQ==/",
  _ts: 1582553174,
  choice: "DOWNLOAD",
  createdAt: "2020-02-24T14:06:14.513Z",
  fiscalCode: mockedUser.fiscal_code,
  id: `${mockedUser.fiscal_code}-DOWNLOAD-0000000000000000`,
  status: "PENDING",
  userDataProcessingId: `${mockedUser.fiscal_code}-DOWNLOAD`,
  version: 0
};

const validApiUserDataProcessingResponse = {
  status: 200,
  value: {
    ...aUserDataProcessingResponse
  }
};

const tooManyReqApiUserDataProcessingResponse = {
  status: 429
};
const invalidApiUserDataProcessingResponse = {
  status: 500
};

const conflictApiUserDataProcessingResponse = {
  status: 409,
  value: {
    detail: "Another request is already WIP or PENDING for this User"
  }
};
const problemJson = {
  status: 500
};

const mockedUserDataProcessingChoice: UserDataProcessingChoice =
  UserDataProcessingChoiceEnum.DOWNLOAD;

const mockedUserDataProcessingChoiceRequest: UserDataProcessingChoiceRequest = {
  choice: mockedUserDataProcessingChoice
};
const mockGetUserDataProcessing = jest.fn();
const mockUpsertUserDataProcessing = jest.fn();
const mockGetClient = jest.fn().mockImplementation(() => {
  return {
    getUserDataProcessing: mockGetUserDataProcessing,
    upsertUserDataProcessing: mockUpsertUserDataProcessing
  };
});

beforeEach(() => {
  jest.clearAllMocks();
});

jest.mock("../../services/apiClientFactory", () => {
  return {
    default: jest.fn().mockImplementation(() => ({
      getClient: mockGetClient
    }))
  };
});

const api = new ApiClientFactory("", "");

describe("UserDataProcessingService#getUserDataProcessing", () => {
  it("should return a user data processing from the API", async () => {
    mockGetUserDataProcessing.mockImplementation(() => {
      return t.success(validApiUserDataProcessingResponse);
    });

    const service = new UserDataProcessingService(api);

    const res = await service.getUserDataProcessing(
      mockedUser,
      mockedUserDataProcessingChoice
    );

    expect(mockGetUserDataProcessing).toHaveBeenCalledWith({
      fiscal_code: mockedUser.fiscal_code,
      choice: mockedUserDataProcessingChoice
    });
    expect(res).toMatchObject({
      kind: "IResponseSuccessJson",
      value: aUserDataProcessingResponse
    });
  });

  it("should return a 429 HTTP error from getUserDataProcessing upstream API", async () => {
    mockGetUserDataProcessing.mockImplementation(() =>
      t.success(tooManyReqApiUserDataProcessingResponse)
    );

    const service = new UserDataProcessingService(api);

    const res = await service.getUserDataProcessing(
      mockedUser,
      mockedUserDataProcessingChoice
    );

    expect(res.kind).toEqual("IResponseErrorTooManyRequests");
  });

  it("should return an error if the getUserDataProcessing API returns an error", async () => {
    mockGetUserDataProcessing.mockImplementation(() => t.success(problemJson));

    const service = new UserDataProcessingService(api);

    const res = await service.getUserDataProcessing(
      mockedUser,
      mockedUserDataProcessingChoice
    );
    expect(mockGetUserDataProcessing).toHaveBeenCalledWith({
      fiscal_code: mockedUser.fiscal_code,
      choice: mockedUserDataProcessingChoice
    });
    expect(res.kind).toEqual("IResponseErrorInternal");
  });

  it("should return an error if the getUserDataProcessing API returns invalid data", async () => {
    mockGetUserDataProcessing.mockImplementation(() =>
      t.success(invalidApiUserDataProcessingResponse)
    );

    const service = new UserDataProcessingService(api);

    const res = await service.getUserDataProcessing(
      mockedUser,
      mockedUserDataProcessingChoice
    );
    expect(mockGetUserDataProcessing).toHaveBeenCalledWith({
      fiscal_code: mockedUser.fiscal_code,
      choice: mockedUserDataProcessingChoice
    });
    expect(res.kind).toEqual("IResponseErrorInternal");
  });
});

describe("UserDataProcessingService#upsertUserDataProcessing", () => {
  beforeEach(() => {
    jest.clearAllMocks();
  });
  it("should return an upserted user data processing from the API", async () => {
    mockUpsertUserDataProcessing.mockImplementation(() => {
      return t.success(validApiUserDataProcessingResponse);
    });

    const service = new UserDataProcessingService(api);

    const res = await service.upsertUserDataProcessing(
      mockedUser,
      mockedUserDataProcessingChoiceRequest
    );

    expect(mockUpsertUserDataProcessing).toHaveBeenCalledWith({
      fiscal_code: mockedUser.fiscal_code,
      body: mockedUserDataProcessingChoiceRequest
    });
    expect(res).toMatchObject({
      kind: "IResponseSuccessJson",
      value: aUserDataProcessingResponse
    });
  });

  it("should return an 429 HTTP error from upsertUserDataProcessing upstream API", async () => {
    mockUpsertUserDataProcessing.mockImplementation(() =>
      t.success(tooManyReqApiUserDataProcessingResponse)
    );

    const service = new UserDataProcessingService(api);

    const res = await service.upsertUserDataProcessing(
      mockedUser,
      mockedUserDataProcessingChoiceRequest
    );

    expect(res.kind).toEqual("IResponseErrorTooManyRequests");
  });

  it("should return a 409 HTTP conflict error from upsertUserDataProcessing upstream API", async () => {
    mockUpsertUserDataProcessing.mockImplementation(() =>
      t.success(conflictApiUserDataProcessingResponse)
    );

    const service = new UserDataProcessingService(api);

    const res = await service.upsertUserDataProcessing(
      mockedUser,
      mockedUserDataProcessingChoiceRequest
    );

    expect(res.kind).toEqual("IResponseErrorConflict");
  });

  it("should return an error if the upsertUserDataProcessing API returns an error", async () => {
    mockUpsertUserDataProcessing.mockImplementation(() =>
      t.success(problemJson)
    );

    const service = new UserDataProcessingService(api);

    const res = await service.upsertUserDataProcessing(
      mockedUser,
      mockedUserDataProcessingChoiceRequest
    );
    expect(mockUpsertUserDataProcessing).toHaveBeenCalledWith({
      fiscal_code: mockedUser.fiscal_code,
      body: mockedUserDataProcessingChoiceRequest
    });
    expect(res.kind).toEqual("IResponseErrorInternal");
  });

  it("should return an error if the upsertUserDataProcessing API returns invalid data", async () => {
    mockUpsertUserDataProcessing.mockImplementation(() =>
      t.success(invalidApiUserDataProcessingResponse)
    );

    const service = new UserDataProcessingService(api);

    const res = await service.upsertUserDataProcessing(
      mockedUser,
      mockedUserDataProcessingChoiceRequest
    );
    expect(mockUpsertUserDataProcessing).toHaveBeenCalledWith({
      fiscal_code: mockedUser.fiscal_code,
      body: mockedUserDataProcessingChoiceRequest
    });
    expect(res.kind).toEqual("IResponseErrorInternal");
  });
});<|MERGE_RESOLUTION|>--- conflicted
+++ resolved
@@ -1,13 +1,6 @@
 /* tslint:disable:no-identical-functions */
 
 import * as t from "io-ts";
-<<<<<<< HEAD
-import { FiscalCode, NonEmptyString } from "@pagopa/ts-commons/lib/strings";
-
-import { SpidLevelEnum } from "../../../generated/backend/SpidLevel";
-import { EmailAddress } from "../../../generated/io-api/EmailAddress";
-=======
->>>>>>> abe5faf2
 import {
   UserDataProcessingChoice,
   UserDataProcessingChoiceEnum
