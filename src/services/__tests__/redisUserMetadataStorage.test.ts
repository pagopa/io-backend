// tslint:disable no-object-mutation

import { Either, left, right } from "fp-ts/lib/Either";
<<<<<<< HEAD
import { NonEmptyString } from "@pagopa/ts-commons/lib/strings";
=======
>>>>>>> abe5faf2
import { createMockRedis } from "mock-redis-client";
import { EmailAddress } from "../../../generated/backend/EmailAddress";
import { FiscalCode } from "../../../generated/backend/FiscalCode";
import { SpidLevelEnum } from "../../../generated/backend/SpidLevel";
import { UserMetadata } from "../../../generated/backend/UserMetadata";
import { SessionToken, WalletToken } from "../../types/token";
import { User } from "../../types/user";
import RedisUserMetadataStorage, {
  invalidVersionNumberError,
  metadataNotFoundError
} from "../redisUserMetadataStorage";

const aFiscalNumber = "GRBGPP87L04L741X" as FiscalCode;
const anEmailAddress = "garibaldi@example.com" as EmailAddress;
const aValidSpidLevel = SpidLevelEnum["https://www.spid.gov.it/SpidL2"];

// mock for a valid User
const aValidUser: User = {
  created_at: 1183518855,
  family_name: "Garibaldi",
  fiscal_code: aFiscalNumber,
  name: "Giuseppe Maria",
  session_token: "HexToKen" as SessionToken,
  spid_email: anEmailAddress,
  spid_level: aValidSpidLevel,
  wallet_token: "HexToKen" as WalletToken
};

const metadata: string = "GENERIC-USER-METADATA";
const aValidUserMetadata: UserMetadata = {
  metadata,
  version: 10
};
const validNewVersion = 11;

const mockSet = jest.fn();
const mockGet = jest.fn();
const mockRedisClient = createMockRedis().createClient();
mockRedisClient.set = mockSet;
mockRedisClient.get = mockGet;

const userMetadataStorage = new RedisUserMetadataStorage(mockRedisClient);
const redisClientError = new Error("REDIS CLIENT ERROR");

describe("RedisUserMetadataStorage#get", () => {
  beforeEach(() => {
    jest.clearAllMocks();
  });
  it.each([
    [
      undefined,
      JSON.stringify(aValidUserMetadata),
      right(aValidUserMetadata),
      "should get current user metadata for the user"
    ],
    [
      undefined,
      "Invalid JSON",
      left(new Error("Unable to parse the user metadata json")),
      "should fail if user metadata parse fails"
    ],
    [
      undefined,
      JSON.stringify({ message: "Invalid" }),
      left(new Error("Unable to decode the user metadata")),
      "should fail if user metadata decode fails"
    ],
    [
      undefined,
      null,
      left(metadataNotFoundError),
      "should fail if user metadata don't exists"
    ],
    [
      redisClientError,
      undefined,
      left(redisClientError),
      "should fail if user metadata don't exists"
    ]
  ])(
    "%s, %s, %s, %s",
    async (
      mockGetError: Error,
      mockGetResponse: string | undefined,
      expected: Either<Error, UserMetadata>
    ) => {
      mockGet.mockImplementation((_, callback) => {
        callback(mockGetError, mockGetResponse);
      });

      const response = await userMetadataStorage.get(aValidUser);
      expect(mockGet.mock.calls[0][0]).toBe(
        `USERMETA-${aValidUser.fiscal_code}`
      );
      expect(response).toEqual(expected);
    }
  );
});

describe("RedisUserMetadataStorage#get", () => {
  beforeEach(() => {
    jest.clearAllMocks();
  });

  it("should update user metadata", async () => {
    mockGet.mockImplementation((_, callback) => {
      callback(undefined, JSON.stringify(aValidUserMetadata));
    });
    mockSet.mockImplementation((_, __, callback) => {
      callback(undefined, "OK");
    });
    const newMetadata: UserMetadata = {
      metadata,
      version: validNewVersion
    };
    const response = await userMetadataStorage.set(aValidUser, newMetadata);
    expect(mockGet.mock.calls[0][0]).toBe(`USERMETA-${aValidUser.fiscal_code}`);
    expect(mockSet.mock.calls[0][0]).toBe(`USERMETA-${aValidUser.fiscal_code}`);
    expect(mockSet.mock.calls[0][1]).toBe(JSON.stringify(newMetadata));
    expect(response).toEqual(right(true));
  });

  it("should set user metadata if don't exists", async () => {
    mockGet.mockImplementation((_, callback) => {
      callback(undefined, null);
    });
    mockSet.mockImplementation((_, __, callback) => {
      callback(undefined, "OK");
    });
    const newMetadata: UserMetadata = {
      metadata,
      version: 1
    };
    const response = await userMetadataStorage.set(aValidUser, newMetadata);
    expect(mockGet.mock.calls[0][0]).toBe(`USERMETA-${aValidUser.fiscal_code}`);
    expect(mockSet.mock.calls[0][0]).toBe(`USERMETA-${aValidUser.fiscal_code}`);
    expect(mockSet.mock.calls[0][1]).toBe(JSON.stringify(newMetadata));
    expect(response).toEqual(right(true));
  });

  it("should fail update user metadata with invalid version number", async () => {
    mockGet.mockImplementation((_, callback) => {
      callback(undefined, JSON.stringify(aValidUserMetadata));
    });
    const newMetadata: UserMetadata = {
      metadata,
      version: aValidUserMetadata.version - 1
    };
    const response = await userMetadataStorage.set(aValidUser, newMetadata);
    expect(mockGet.mock.calls[0][0]).toBe(`USERMETA-${aValidUser.fiscal_code}`);
    expect(mockSet).not.toBeCalled();
    expect(response).toEqual(left(invalidVersionNumberError));
  });

  it("should fail update user metadata if redis client error occours on get", async () => {
    mockGet.mockImplementation((_, callback) => {
      callback(redisClientError, undefined);
    });
    const newMetadata: UserMetadata = {
      metadata,
      version: 1
    };
    const response = await userMetadataStorage.set(aValidUser, newMetadata);
    expect(mockGet.mock.calls[0][0]).toBe(`USERMETA-${aValidUser.fiscal_code}`);
    expect(mockSet).not.toBeCalled();
    expect(response).toEqual(left(redisClientError));
  });

  it("should fail update user metadata if redis client error occours on set", async () => {
    mockGet.mockImplementation((_, callback) => {
      callback(undefined, JSON.stringify(aValidUserMetadata));
    });
    mockSet.mockImplementation((_, __, callback) => {
      callback(redisClientError, undefined);
    });
    const newMetadata: UserMetadata = {
      metadata,
      version: validNewVersion
    };
    const response = await userMetadataStorage.set(aValidUser, newMetadata);
    expect(mockGet.mock.calls[0][0]).toBe(`USERMETA-${aValidUser.fiscal_code}`);
    expect(mockSet.mock.calls[0][0]).toBe(`USERMETA-${aValidUser.fiscal_code}`);
    expect(mockSet.mock.calls[0][1]).toBe(JSON.stringify(newMetadata));
    expect(response).toEqual(left(redisClientError));
  });
});<|MERGE_RESOLUTION|>--- conflicted
+++ resolved
@@ -1,10 +1,6 @@
 // tslint:disable no-object-mutation
 
 import { Either, left, right } from "fp-ts/lib/Either";
-<<<<<<< HEAD
-import { NonEmptyString } from "@pagopa/ts-commons/lib/strings";
-=======
->>>>>>> abe5faf2
 import { createMockRedis } from "mock-redis-client";
 import { EmailAddress } from "../../../generated/backend/EmailAddress";
 import { FiscalCode } from "../../../generated/backend/FiscalCode";
