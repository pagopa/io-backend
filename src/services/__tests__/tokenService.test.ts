--- conflicted
+++ resolved
@@ -1,14 +1,9 @@
-<<<<<<< HEAD
 import * as E from "fp-ts/lib/Either";
-import { FiscalCode, NonEmptyString } from "@pagopa/ts-commons/lib/strings";
-=======
-import { isLeft, isRight } from "fp-ts/lib/Either";
 import {
   EmailString,
   FiscalCode,
   NonEmptyString
 } from "@pagopa/ts-commons/lib/strings";
->>>>>>> 13ce9196
 import { Second } from "@pagopa/ts-commons/lib/units";
 import TokenService from "../tokenService";
 
