--- conflicted
+++ resolved
@@ -239,53 +239,7 @@
     });
 
   /**
-<<<<<<< HEAD
-   * Update current Wallet Instance status.
-   */
-  public readonly setCurrentWalletInstanceStatus = (
-    status: SetWalletInstanceStatusWithFiscalCodeData["status"],
-    fiscal_code: SetWalletInstanceStatusWithFiscalCodeData["fiscal_code"]
-  ): Promise<
-    | IResponseErrorInternal
-    | IResponseErrorGeneric
-    | IResponseSuccessNoContent
-    | IResponseErrorServiceUnavailable
-  > =>
-    withCatchAsInternalError(async () => {
-      const validated =
-        await this.ioWalletApiClient.setCurrentWalletInstanceStatus({
-          body: { fiscal_code, status }
-        });
-      return withValidatedOrInternalError(validated, (response) => {
-        switch (response.status) {
-          case 204:
-            return ResponseSuccessNoContent();
-          case 422:
-            return ResponseErrorGeneric(
-              response.status,
-              unprocessableContentError,
-              invalidRequest
-            );
-          case 500:
-            return ResponseErrorInternal(
-              `Internal server error | ${response.value}`
-            );
-          case 503:
-            return ResponseErrorServiceTemporarilyUnavailable(
-              serviceUnavailableDetail,
-              "10"
-            );
-          default:
-            return ResponseErrorStatusNotDefinedInSpec(response);
-        }
-      });
-    });
-
-  /**
-   * Get Wallet Instance status by ID.
-=======
    * Get current Wallet Instance status.
->>>>>>> 36bb15dd
    */
   public readonly getWalletInstanceStatus = (
     id: NonEmptyString,
