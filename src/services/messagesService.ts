--- conflicted
+++ resolved
@@ -198,10 +198,6 @@
                   StrictUTCISODateFromString.decode(
                     legalMessageMetadata.cert_data.data.timestamp
                   ),
-<<<<<<< HEAD
-                  x => x,
-=======
->>>>>>> 65f11fa5
                   E.map(timestamp => ({
                     ...legalMessageMetadata,
                     cert_data: {
