--- conflicted
+++ resolved
@@ -35,47 +35,30 @@
       .getClient(user.fiscal_code)
       .getProfile();
 
-<<<<<<< HEAD
-        if (isLeft(errorOrProblemJson)) {
-          winston.log(
-            "error",
-            "Unknown response from getProfile API:",
-            profilePayload
-          );
-          return reject(new Error(profileErrorOnUnknownResponse));
-        } else {
-          const problemJson = errorOrProblemJson.value;
-
-          // If the profile doesn't exists on the API we still
-          // return 200 to the App with the information we have
-          // retrieved from SPID.
-          if (problemJson.status === 404) {
-            return resolve(toAppProfileWithoutEmail(user));
-          }
-
-          winston.log("error", "API error in getProfile: %s", profilePayload);
-          return reject(new Error(profileErrorOnApiError));
-        }
-=======
     const errorOrApiProfile = GetProfileOKResponse.decode(profilePayload);
     if (isLeft(errorOrApiProfile)) {
       const errorOrProblemJson = ProblemJson.decode(profilePayload);
 
       if (isLeft(errorOrProblemJson)) {
-        throw new Error("Unknown response.");
+        winston.log(
+          "error",
+          "Unknown response from getProfile API:",
+          profilePayload
+        );
+        throw new Error(profileErrorOnUnknownResponse);
+      } else {
+        const problemJson = errorOrProblemJson.value;
+
+        // If the profile doesn't exists on the API we still
+        // return 200 to the App with the information we have
+        // retrieved from SPID.
+        if (problemJson.status === 404) {
+          return toAppProfileWithoutEmail(user);
+        }
+
+        winston.log("error", "API error in getProfile: %s", profilePayload);
+        throw new Error(profileErrorOnApiError);
       }
-
-      const problemJson = errorOrProblemJson.value;
-
-      // If the profile doesn't exists on the API we still
-      // return 200 to the App with the information we have
-      // retrieved from SPID.
-      if (problemJson.status === 404) {
-        return toAppProfileWithoutEmail(user);
->>>>>>> e8d38152
-      }
-
-      throw new Error("Api error.");
     }
 
     const apiProfile = errorOrApiProfile.value;
