--- conflicted
+++ resolved
@@ -1,15 +1,8 @@
 import * as redis from "redis";
-
-<<<<<<< HEAD
 import * as E from "fp-ts/lib/Either";
 import { ReadableReporter } from "@pagopa/ts-commons/lib/reporters";
 import { FiscalCode } from "@pagopa/ts-commons/lib/strings";
 import { Either } from "fp-ts/lib/Either";
-=======
-import { Either, isLeft, isRight, left, right } from "fp-ts/lib/Either";
-import { ReadableReporter } from "@pagopa/ts-commons/lib/reporters";
-import { FiscalCode } from "@pagopa/ts-commons/lib/strings";
->>>>>>> 13ce9196
 import { UserMetadata } from "../../generated/backend/UserMetadata";
 import { User } from "../types/user";
 import { log } from "../utils/logger";
