--- conflicted
+++ resolved
@@ -75,13 +75,8 @@
    * @param fiscalCode The fiscalCode value used to get the related assertionRef
    */
   readonly getLollipopAssertionRefForUser: (
-<<<<<<< HEAD
     fiscalCode: FiscalCode
-  ) => Promise<Either<Error, O.Option<AssertionRef>>>;
-=======
-    user: User
   ) => Promise<Either<Error, O.Option<BackendAssertionRef>>>;
->>>>>>> 747a4d2a
 
   /**
    * Upsert the LolliPoP assertionRef related to an user
