/**
 * This service uses the Redis client to store and retrieve session information.
 */

import { isArray } from "util";
<<<<<<< HEAD
import * as A from "fp-ts/lib/Array";
import * as E from "fp-ts/lib/Either";
import * as O from "fp-ts/lib/Option";
// import { collect, StrMap } from "fp-ts/lib/StrMap";
import * as R from "fp-ts/lib/Record";
import * as TE from "fp-ts/lib/TaskEither";
=======
import { array } from "fp-ts/lib/Array";
import {
  Either,
  isLeft,
  isRight,
  left,
  parseJSON,
  right,
  toError
} from "fp-ts/lib/Either";
import { none, Option, some } from "fp-ts/lib/Option";
import { collect, StrMap } from "fp-ts/lib/StrMap";
import {
  fromEither,
  fromLeft,
  TaskEither,
  taskEither,
  taskify,
  tryCatch
} from "fp-ts/lib/TaskEither";
>>>>>>> 13ce9196
import { errorsToReadableMessages } from "@pagopa/ts-commons/lib/reporters";
import { EmailString, FiscalCode } from "@pagopa/ts-commons/lib/strings";
import * as redis from "redis";
import { TaskEither } from "fp-ts/lib/TaskEither";
import { Either } from "fp-ts/lib/Either";
import { Option } from "fp-ts/lib/Option";
import { flow, pipe } from "fp-ts/lib/function";
import { Ord } from "fp-ts/lib/string";
import { SessionInfo } from "../../generated/backend/SessionInfo";
import { SessionsList } from "../../generated/backend/SessionsList";
import { assertUnreachable } from "../types/commons";
import {
  BPDToken,
  FIMSToken,
  MyPortalToken,
  SessionToken,
  WalletToken,
  ZendeskToken
} from "../types/token";
import { User, UserV1, UserV2, UserV3, UserV4, UserV5 } from "../types/user";
import { multipleErrorsFormatter } from "../utils/errorsFormatter";
import { log } from "../utils/logger";
import { ISessionStorage } from "./ISessionStorage";
import RedisStorageUtils from "./redisStorageUtils";

const sessionKeyPrefix = "SESSION-";
const walletKeyPrefix = "WALLET-";
const myPortalTokenPrefix = "MYPORTAL-";
const bpdTokenPrefix = "BPD-";
const zendeskTokenPrefix = "ZENDESK-";
const fimsTokenPrefix = "FIMS-";
const userSessionsSetKeyPrefix = "USERSESSIONS-";
const sessionInfoKeyPrefix = "SESSIONINFO-";
const noticeEmailPrefix = "NOTICEEMAIL-";
const blockedUserSetKey = "BLOCKEDUSERS";
export const sessionNotFoundError = new Error("Session not found");

export default class RedisSessionStorage extends RedisStorageUtils
  implements ISessionStorage {
  private readonly mgetTask: (
    ...args: ReadonlyArray<string>
  ) => TaskEither<Error, ReadonlyArray<string>>;
  private readonly sismemberTask: (
    ...args: ReadonlyArray<string>
  ) => TaskEither<Error, number>;
  private readonly ttlTask: (key: string) => TaskEither<Error, number>;
  constructor(
    private readonly redisClient: redis.RedisClient,
    private readonly tokenDurationSecs: number
  ) {
    super();
    this.mgetTask = TE.taskify(this.redisClient.mget.bind(this.redisClient));
    this.sismemberTask = TE.taskify(
      this.redisClient.sismember.bind(this.redisClient)
    );
    this.ttlTask = TE.taskify(this.redisClient.ttl.bind(this.redisClient));
  }

  /**
   * {@inheritDoc}
   */
  public async set(
    user: UserV5,
    expireSec: number = this.tokenDurationSecs
  ): Promise<Either<Error, boolean>> {
    const setSessionToken = new Promise<Either<Error, boolean>>(resolve => {
      // Set key to hold the string value. If key already holds a value, it is overwritten, regardless of its type.
      // @see https://redis.io/commands/set
      this.redisClient.set(
        `${sessionKeyPrefix}${user.session_token}`,
        JSON.stringify(user),
        "EX",
        expireSec,
        (err, response) =>
          resolve(
            this.falsyResponseToError(
              this.singleStringReply(err, response),
              new Error("Error setting session token")
            )
          )
      );
    });

    const setWalletToken = new Promise<Either<Error, boolean>>(resolve => {
      // Set key to hold the string value. If key already holds a value, it is overwritten, regardless of its type.
      // @see https://redis.io/commands/set
      this.redisClient.set(
        `${walletKeyPrefix}${user.wallet_token}`,
        user.session_token,
        "EX",
        expireSec,
        (err, response) =>
          resolve(
            this.falsyResponseToError(
              this.singleStringReply(err, response),
              new Error("Error setting wallet token")
            )
          )
      );
    });

    const setMyPortalToken = new Promise<Either<Error, boolean>>(resolve => {
      // Set key to hold the string value. If key already holds a value, it is overwritten, regardless of its type.
      // @see https://redis.io/commands/set
      this.redisClient.set(
        `${myPortalTokenPrefix}${user.myportal_token}`,
        user.session_token,
        "EX",
        expireSec,
        (err, response) =>
          resolve(
            this.falsyResponseToError(
              this.singleStringReply(err, response),
              new Error("Error setting MyPortal token")
            )
          )
      );
    });

    const setBPDToken = new Promise<Either<Error, boolean>>(resolve => {
      // Set key to hold the string value. If key already holds a value, it is overwritten, regardless of its type.
      // @see https://redis.io/commands/set
      this.redisClient.set(
        `${bpdTokenPrefix}${user.bpd_token}`,
        user.session_token,
        "EX",
        expireSec,
        (err, response) =>
          resolve(
            this.falsyResponseToError(
              this.singleStringReply(err, response),
              new Error("Error setting BPD token")
            )
          )
      );
    });

    const setZendeskToken = new Promise<Either<Error, boolean>>(resolve => {
      // Set key to hold the string value. If key already holds a value, it is overwritten, regardless of its type.
      // @see https://redis.io/commands/set
      this.redisClient.set(
        `${zendeskTokenPrefix}${user.zendesk_token}`,
        user.session_token,
        "EX",
        expireSec,
        (err, response) =>
          resolve(
            this.falsyResponseToError(
              this.singleStringReply(err, response),
              new Error("Error setting Zendesk token")
            )
          )
      );
    });

    const setFIMSToken = new Promise<Either<Error, boolean>>(resolve => {
      // Set key to hold the string value. If key already holds a value, it is overwritten, regardless of its type.
      // @see https://redis.io/commands/set
      this.redisClient.set(
        `${fimsTokenPrefix}${user.fims_token}`,
        user.session_token,
        "EX",
        expireSec,
        (err, response) =>
          resolve(
            this.falsyResponseToError(
              this.singleStringReply(err, response),
              new Error("Error setting FIMS token")
            )
          )
      );
    });

    // If is a session update, the session info key doesn't must be updated.
    // eslint-disable-next-line functional/no-let
    let saveSessionInfoPromise: Promise<Either<
      Error,
      boolean
    >> = Promise.resolve(E.right(true));
    if (expireSec === this.tokenDurationSecs) {
      const sessionInfo: SessionInfo = {
        createdAt: new Date(),
        sessionToken: user.session_token
      };
      saveSessionInfoPromise = this.saveSessionInfo(
        sessionInfo,
        user.fiscal_code
      );
    }

    const removeOtherUserSessionsPromise = this.removeOtherUserSessions(user);

    const setPromisesResult = await Promise.all([
      setSessionToken,
      setWalletToken,
      setMyPortalToken,
      setBPDToken,
      setZendeskToken,
      setFIMSToken,
      saveSessionInfoPromise,
      removeOtherUserSessionsPromise
    ]);
    const isSetFailed = setPromisesResult.some(E.isLeft);
    if (isSetFailed) {
      return E.left<Error, boolean>(
        multipleErrorsFormatter(
          setPromisesResult.filter(E.isLeft).map(_ => _.left),
          "RedisSessionStorage.set"
        )
      );
    }
    return E.right<Error, boolean>(true);
  }

  /**
   * {@inheritDoc}
   */
  public async getBySessionToken(
    token: SessionToken
  ): Promise<Either<Error, Option<User>>> {
    const errorOrSession = await this.loadSessionBySessionToken(token);

    if (E.isLeft(errorOrSession)) {
      if (errorOrSession.left === sessionNotFoundError) {
        return E.right(O.none);
      }
      return E.left(errorOrSession.left);
    }

    const user = errorOrSession.right;

    return E.right(O.some(user));
  }

  /**
   * {@inheritDoc}
   */
  public async getByWalletToken(
    token: WalletToken
  ): Promise<Either<Error, Option<User>>> {
    const errorOrSession = await this.loadSessionByToken(
      walletKeyPrefix,
      token
    );

    if (E.isLeft(errorOrSession)) {
      if (errorOrSession.left === sessionNotFoundError) {
        return E.right(O.none);
      }
      return E.left(errorOrSession.left);
    }

    const user = errorOrSession.right;

    return E.right(O.some(user));
  }

  /**
   * {@inheritDoc}
   */
  public async getByMyPortalToken(
    token: MyPortalToken
  ): Promise<Either<Error, Option<User>>> {
    const errorOrSession = await this.loadSessionByToken(
      myPortalTokenPrefix,
      token
    );

    if (E.isLeft(errorOrSession)) {
      if (errorOrSession.left === sessionNotFoundError) {
        return E.right(O.none);
      }
      return E.left(errorOrSession.left);
    }

    const user = errorOrSession.right;

    return E.right(O.some(user));
  }

  /**
   * {@inheritDoc}
   */
  public async getByBPDToken(
    token: BPDToken
  ): Promise<Either<Error, Option<User>>> {
    const errorOrSession = await this.loadSessionByToken(bpdTokenPrefix, token);

    if (E.isLeft(errorOrSession)) {
      if (errorOrSession.left === sessionNotFoundError) {
        return E.right(O.none);
      }
      return E.left(errorOrSession.left);
    }

    const user = errorOrSession.right;

    return E.right(O.some(user));
  }

  /**
   * {@inheritDoc}
   */
  public async getByZendeskToken(
    token: ZendeskToken
  ): Promise<Either<Error, Option<User>>> {
    const errorOrSession = await this.loadSessionByToken(
      zendeskTokenPrefix,
      token
    );

    if (isLeft(errorOrSession)) {
      if (errorOrSession.value === sessionNotFoundError) {
        return right(none);
      }
      return left(errorOrSession.value);
    }

    const user = errorOrSession.value;

    return right(some(user));
  }

  /**
   * {@inheritDoc}
   */
  public async getByFIMSToken(
    token: FIMSToken
  ): Promise<Either<Error, Option<User>>> {
    const errorOrSession = await this.loadSessionByToken(
      fimsTokenPrefix,
      token
    );

    if (isLeft(errorOrSession)) {
      if (errorOrSession.value === sessionNotFoundError) {
        return right(none);
      }
      return left(errorOrSession.value);
    }

    const user = errorOrSession.value;

    return right(some(user));
  }

  /**
   * {@inheritDoc}
   */
  public async del(user: User): Promise<Either<Error, boolean>> {
    const tokens: ReadonlyArray<string> = R.collect(
      (_, { prefix, value }) => `${prefix}${value}`
    )(this.getUserTokens(user));

    const deleteTokensPromise = await new Promise<Either<Error, true>>(
      resolve => {
        // Remove the specified key. A key is ignored if it does not exist.
        // @see https://redis.io/commands/del
        this.redisClient.del(...tokens, (err, response) =>
          resolve(
            this.falsyResponseToError(
              this.integerReply(err, response, tokens.length),
              new Error(
                "Unexpected response from redis client deleting user tokens."
              )
            )
          )
        );
      }
    );

    if (E.isLeft(deleteTokensPromise)) {
      return E.left(
        new Error(
          `value [${deleteTokensPromise.left.message}] at RedisSessionStorage.del`
        )
      );
    }

    // Remove SESSIONINFO reference from USERSESSIONS Set
    // this operation is executed in background and doesn't compromise
    // the logout process.
    this.redisClient.srem(
      `${userSessionsSetKeyPrefix}${user.fiscal_code}`,
      `${sessionInfoKeyPrefix}${user.session_token}`,
      (err, _) => {
        if (err) {
          log.warn(`Error updating USERSESSIONS Set for ${user.fiscal_code}`);
        }
      }
    );
    return E.right(true);
  }

  public async listUserSessions(
    user: User
  ): Promise<Either<Error, SessionsList>> {
    // If some user session was expired we update the USERSESSION Redis set.
    await this.clearExpiredSetValues(user.fiscal_code);

    const sessionKeys = await this.readSessionInfoKeys(user.fiscal_code);
    // eslint-disable-next-line functional/prefer-readonly-type
    const initializedSessionKeys: string[] = [];
    if (E.isLeft(sessionKeys) && sessionKeys.left !== sessionNotFoundError) {
      return E.left(sessionKeys.left);
    } else if (E.isLeft(sessionKeys)) {
      const sessionInfo: SessionInfo = {
        createdAt: new Date(),
        sessionToken: user.session_token
      };
      const refreshUserSessionInfo = await this.saveSessionInfo(
        sessionInfo,
        user.fiscal_code
      );
      if (E.isLeft(refreshUserSessionInfo)) {
        return E.left(sessionNotFoundError);
      }
      // eslint-disable-next-line functional/immutable-data
      initializedSessionKeys.push(
        `${sessionInfoKeyPrefix}${user.session_token}`
      );
    }
    return pipe(
      this.mgetTask(
        ...pipe(
          sessionKeys,
          E.getOrElseW(() => initializedSessionKeys)
        )
      ),
      TE.map(_ => this.parseUserSessionList(_))
    )();
  }

  /**
   * Remove expired `SESSIONINFO` value from the `USERSESSION` redis set.
   *
   * @param fiscalCode
   */
  public async clearExpiredSetValues(
    fiscalCode: string
  ): Promise<ReadonlyArray<Either<Error, boolean>>> {
    const userSessionSetKey = `${userSessionsSetKeyPrefix}${fiscalCode}`;
    const keys = await new Promise<ReadonlyArray<string>>(resolve => {
      this.redisClient.smembers(userSessionSetKey, (err, response) => {
        if (err) {
          log.error("Error reading set members: %s", err);
          return resolve([]);
        }
        resolve(response);
      });
    });
    const activeKeys = await Promise.all(
      keys.map(
        _ =>
          new Promise<Either<string, string>>(resolve => {
            this.redisClient.exists(_, (err, response) => {
              if (err || !response) {
                return resolve(E.left(_));
              }
              return resolve(E.right(_));
            });
          })
      )
    );
    return await Promise.all(
      activeKeys.filter(E.isLeft).map(
        _ =>
          new Promise<Either<Error, boolean>>(resolve => {
            this.redisClient.srem(userSessionSetKey, _.left, (err, response) =>
              resolve(this.integerReply(err, response))
            );
          })
      )
    );
  }

  public async userHasActiveSessions(
    fiscalCode: FiscalCode
  ): Promise<Either<Error, boolean>> {
    const sessionKeys = await this.readSessionInfoKeys(fiscalCode);
    if (E.isLeft(sessionKeys)) {
      return sessionKeys.left === sessionNotFoundError
        ? E.right(false)
        : E.left(sessionKeys.left);
    }
    const errorOrSessionTokens = await pipe(
      this.mgetTask(...sessionKeys.right),
      TE.map(_ =>
        this.parseUserSessionList(_).sessions.map(__ => __.sessionToken)
      )
    )();

    if (E.isLeft(errorOrSessionTokens)) {
      return E.left(errorOrSessionTokens.left);
    } else if (errorOrSessionTokens.right.length === 0) {
      return E.right(false);
    }

    return pipe(
      this.mgetTask(...errorOrSessionTokens.right),
      TE.map(_ => _.length > 0)
    )();
  }

  /**
   * Insert a user in the list of blocked account
   *
   * @param fiscalCode id of the user
   *
   * @returns a promise with either an error or true
   */
  public setBlockedUser(fiscalCode: FiscalCode): Promise<Either<Error, true>> {
    return new Promise<Either<Error, true>>(resolve => {
      log.info(`Adding ${fiscalCode} to ${blockedUserSetKey} set`);
      this.redisClient.sadd(blockedUserSetKey, fiscalCode, err =>
        resolve(err ? E.left(err) : E.right(true))
      );
    });
  }

  /**
   * Remove a user from the list of blocked account
   *
   * @param fiscalCode id of the user
   *
   * @returns a promise with either an error or true
   */
  public unsetBlockedUser(
    fiscalCode: FiscalCode
  ): Promise<Either<Error, boolean>> {
    return new Promise<Either<Error, boolean>>(resolve => {
      log.info(`Removing ${fiscalCode} from ${blockedUserSetKey} set`);
      this.redisClient.srem(blockedUserSetKey, fiscalCode, (err, response) =>
        resolve(
          this.falsyResponseToError(
            this.integerReply(err, response, 1),
            new Error(
              "Unexpected response from redis client deleting blockedUserKey"
            )
          )
        )
      );
    });
  }

  /**
   * Check if a user is blocked
   *
   * @param fiscalCode id of the user
   *
   * @returns a promise with either an error or a boolean indicating if the user is blocked
   */
  public async isBlockedUser(
    fiscalCode: FiscalCode
  ): Promise<Either<Error, boolean>> {
    return pipe(
      this.sismemberTask(blockedUserSetKey, fiscalCode),
      TE.bimap(
        err => new Error(`Error accessing blocked users collection: ${err}`),
        result => result === 1
      )
    )();
  }

  /**
   * Delete all user session data
   *
   * @param fiscalCode
   */
  public async delUserAllSessions(
    fiscalCode: FiscalCode
  ): Promise<Either<Error, boolean>> {
    const errorOrSessions = await this.readSessionInfoKeys(fiscalCode);

    const delEverySession = (
      sessionTokens: ReadonlyArray<SessionToken>
    ): TaskEither<Error, boolean> =>
      pipe(
        A.sequence(TE.ApplicativePar)<Error, boolean>(
          sessionTokens.map(sessionToken =>
            pipe(
              TE.fromEither(
                pipe(
                  SessionToken.decode(sessionToken),
                  E.mapLeft(_ => new Error("Error decoding token"))
                )
              ),
              TE.chain((token: SessionToken) =>
                pipe(
                  TE.tryCatch(() => this.delSingleSession(token), E.toError),
                  TE.chain(TE.fromEither)
                )
              )
            )
          )
        ),
        TE.map(() => true)
      );

    return pipe(
      TE.fromEither(errorOrSessions),
      TE.fold(
        // as we're deleting stuff, a NotFound error can be considered as a success
        _ => (_ === sessionNotFoundError ? TE.of(true) : TE.left(_)),
        sessionInfoKeys =>
          delEverySession(
            sessionInfoKeys.map(
              sessionInfoKey =>
                sessionInfoKey.replace(sessionInfoKeyPrefix, "") as SessionToken
            )
          )
      ),
      TE.chain(_ =>
        pipe(
          TE.tryCatch(() => this.delSessionsSet(fiscalCode), E.toError),
          TE.chain(TE.fromEither)
        )
      )
    )();
  }

  /**
   * Update an user session keeping the current session TTL
   *
   * @param updatedUser
   */
  public async update(updatedUser: UserV5): Promise<Either<Error, boolean>> {
    const errorOrSessionTtl = await this.getSessionTtl(
      updatedUser.session_token
    );

    if (E.isLeft(errorOrSessionTtl)) {
      return E.left(
        new Error(
          `Error retrieving user session ttl [${errorOrSessionTtl.left.message}]`
        )
      );
    }
    const sessionTtl = errorOrSessionTtl.right;
    if (sessionTtl < 0) {
      throw new Error(`Unexpected session TTL value [${sessionTtl}]`);
    }

    // We here update all the token but we can optimize it updating only missing tokens
    const errorOrIsSessionUpdated = await this.set(updatedUser, sessionTtl);
    if (E.isLeft(errorOrIsSessionUpdated)) {
      return E.left(
        new Error(
          `Error updating user session [${errorOrIsSessionUpdated.left.message}]`
        )
      );
    }
    return E.right(true);
  }

  /**
   * Cache on redis the notify email for pagopa
   */
  public async setPagoPaNoticeEmail(
    user: User,
    NoticeEmail: EmailString
  ): Promise<Either<Error, boolean>> {
    const errorOrSessionTtl = await this.getSessionTtl(user.session_token);

    if (E.isLeft(errorOrSessionTtl)) {
      return E.left(
        new Error(
          `Error retrieving user session ttl [${errorOrSessionTtl.left.message}]`
        )
      );
    }
    const sessionTtl = errorOrSessionTtl.right;
    if (sessionTtl < 0) {
      throw new Error(`Unexpected session TTL value [${sessionTtl}]`);
    }

    return new Promise<Either<Error, boolean>>(resolve => {
      this.redisClient.set(
        `${noticeEmailPrefix}${user.session_token}`,
        NoticeEmail,
        "EX",
        sessionTtl,
        // eslint-disable-next-line sonarjs/no-identical-functions
        (err, response) =>
          resolve(
            this.falsyResponseToError(
              this.singleStringReply(err, response),
              new Error("Error setting session token")
            )
          )
      );
    });
  }

  /**
   * Delete notify email cache related to an user
   */
  public async delPagoPaNoticeEmail(user: User): Promise<Either<Error, true>> {
    return new Promise<Either<Error, true>>(resolve => {
      log.info(
        `Deleting cashed notify email ${noticeEmailPrefix}${user.fiscal_code}`
      );
      this.redisClient.del(`${noticeEmailPrefix}${user.session_token}`, err =>
        resolve(err ? E.left(err) : E.right(true))
      );
    });
  }

  /**
   * Get the notify email value from cache
   */
  public async getPagoPaNoticeEmail(
    user: User
  ): Promise<Either<Error, EmailString>> {
    return new Promise<Either<Error, EmailString>>(resolve => {
      this.redisClient.get(
        `${noticeEmailPrefix}${user.session_token}`,
        (err, value) => {
          if (err) {
            // Client returns an error.
            return resolve(E.left(err));
          }

          if (value === null) {
            return resolve(E.left(new Error("Notify email value not found")));
          }
          const errorOrNoticeEmail = pipe(
            EmailString.decode(value),
            E.mapLeft(
              validationErrors =>
                new Error(errorsToReadableMessages(validationErrors).join("/"))
            )
          );
          return resolve(errorOrNoticeEmail);
        }
      );
    });
  }

  /**
   * Return the session token remaining time to live in seconds
   *
   * @param token
   */
  private async getSessionTtl(
    token: SessionToken
  ): Promise<Either<Error, number>> {
    // Returns the key ttl in seconds
    // -2 if the key doesn't exist or -1 if the key has no expire
    // @see https://redis.io/commands/ttl
    return this.ttlTask(`${sessionKeyPrefix}${token}`)();
  }

  /**
   * Given a token, it removes user session token and wallet token
   *
   * @param token
   */
  private async delSingleSession(
    token: SessionToken
  ): Promise<Either<Error, boolean>> {
    try {
      const user: User = pipe(
        await this.loadSessionBySessionToken(token),
        E.getOrElseW(err => {
          throw err;
        })
      );
      return this.del(user);
    } catch (error) {
      // as it's a delete, if the query fails for a NotFoudn error, it might be considered a success
<<<<<<< HEAD
      return error === sessionNotFoundError ? E.right(true) : E.left(error);
=======
      return error === sessionNotFoundError
        ? right<Error, boolean>(true)
        : left(toError(error));
>>>>>>> 13ce9196
    }
  }

  private delSessionsSet(fiscalCode: FiscalCode): Promise<Either<Error, true>> {
    return new Promise<Either<Error, true>>(resolve => {
      log.info(
        `Deleting sessions set ${userSessionsSetKeyPrefix}${fiscalCode}`
      );
      this.redisClient.del(`${userSessionsSetKeyPrefix}${fiscalCode}`, err =>
        resolve(err ? E.left(err) : E.right(true))
      );
    });
  }

  /*
   * Store session info and update session info set.
   * The returned promise will reject if either operation fail.
   * update session info set
   */
  private saveSessionInfo(
    sessionInfo: SessionInfo,
    fiscalCode: FiscalCode
  ): Promise<Either<Error, boolean>> {
    const sessionInfoKey = `${sessionInfoKeyPrefix}${sessionInfo.sessionToken}`;
    return new Promise<Either<Error, boolean>>(resolve => {
      this.redisClient.set(
        sessionInfoKey,
        JSON.stringify(sessionInfo),
        "EX",
        this.tokenDurationSecs,
        (err, response) => {
          const saveSessionInfoResult = this.falsyResponseToError(
            this.singleStringReply(err, response),
            new Error("Error setting user token info")
          );
          if (E.isLeft(saveSessionInfoResult)) {
            return resolve(saveSessionInfoResult);
          }
          this.redisClient.sadd(
            `${userSessionsSetKeyPrefix}${fiscalCode}`,
            sessionInfoKey,
            (infoSetUpdateErr, infoSetUpdateRes) =>
              resolve(
                this.falsyResponseToError(
                  this.integerReply(infoSetUpdateErr, infoSetUpdateRes),
                  new Error("Error updating user tokens info set")
                )
              )
          );
        }
      );
    });
  }

  /**
   * Return a Session for this token.
   */
  private async loadSessionBySessionToken(
    token: SessionToken
  ): Promise<Either<Error, User>> {
    return new Promise(resolve => {
      this.redisClient.get(`${sessionKeyPrefix}${token}`, (err, value) => {
        if (err) {
          // Client returns an error.
          return resolve(E.left(err));
        }

        if (value === null) {
          return resolve(E.left(sessionNotFoundError));
        }
        const errorOrDeserializedUser = this.parseUser(value);
        return resolve(errorOrDeserializedUser);
      });
    });
  }

  /**
   * Return a Session for this token.
   */
  private loadSessionByToken(
    prefix: string,
    token: WalletToken | MyPortalToken | BPDToken | ZendeskToken | FIMSToken
  ): Promise<Either<Error, User>> {
    return new Promise(resolve => {
      this.redisClient.get(`${prefix}${token}`, (err, value) => {
        if (err) {
          // Client returns an error.
          return resolve(E.left(err));
        }

        if (value === null) {
          return resolve(E.left(sessionNotFoundError));
        }

        this.loadSessionBySessionToken(value as SessionToken).then(
          flow(
            E.mapLeft(error => resolve(E.left(error))),
            E.map(session => {
              resolve(E.right(session));
            }),
            E.toUnion
          ),
          error => {
            resolve(E.left(error));
          }
        );
      });
    });
  }

  /**
   * Remove other user sessions and wallet tokens
   */
  private async removeOtherUserSessions(
    user: UserV5
  ): Promise<Either<Error, boolean>> {
    const errorOrSessionInfoKeys = await this.readSessionInfoKeys(
      user.fiscal_code
    );
    if (E.isRight(errorOrSessionInfoKeys)) {
      const oldSessionInfoKeys = errorOrSessionInfoKeys.right.filter(
        _ =>
          _.startsWith(sessionInfoKeyPrefix) &&
          _ !== `${sessionInfoKeyPrefix}${user.session_token}`
      );
      // Generate old session keys list from session info keys list
      // transforming pattern SESSIONINFO-token into pattern SESSION-token with token as the same value
      const oldSessionKeys = oldSessionInfoKeys.map(
        _ => `${sessionKeyPrefix}${_.split(sessionInfoKeyPrefix)[1]}`
      );

      // Retrieve all user data related to session tokens.
      // All the tokens are stored inside user payload.
      const errorOrSerializedUser = await new Promise<
        Either<Error, ReadonlyArray<string>>
      >(resolve => {
        this.redisClient.mget(...oldSessionKeys, (err, response) =>
          resolve(this.arrayStringReply(err, response))
        );
      });
      // Deserialize all available user payloads and skip invalid one
      const errorOrDeserializedUsers = pipe(
        errorOrSerializedUser,
        E.map(_ =>
          _.map(this.parseUser)
            .filter(E.isRight)
            .map(deserializedUser => deserializedUser.right)
        )
      );

      // Extract all tokens inside the user payload
      // If the value is invalid or must be skipped, it will be mapped with none
      const externalTokens = pipe(
        errorOrDeserializedUsers,
        E.mapLeft(_ => []),
        E.map(_ =>
          _.map(deserializedUser =>
            pipe(
              this.getUserTokens(deserializedUser),
              R.filter(
                p =>
                  !(
                    p.prefix === sessionInfoKeyPrefix ||
                    p.prefix === sessionKeyPrefix
                  ) &&
                  !(
                    p.prefix === walletKeyPrefix &&
                    p.value === user.wallet_token
                  ) &&
                  !(
                    p.prefix === myPortalTokenPrefix &&
                    p.value === user.myportal_token
                  ) &&
                  !(
                    p.prefix === bpdTokenPrefix && p.value === user.bpd_token
                  ) &&
                  !(
                    p.prefix === zendeskTokenPrefix &&
                    p.value === user.zendesk_token
                  ) &&
                  !(p.prefix === fimsTokenPrefix && p.value === user.fims_token)
              ),
              R.collect(Ord)((_1, { prefix, value }) => `${prefix}${value}`)
            )
          ).reduce((prev, tokens) => [...prev, ...tokens], [])
        ),
        E.toUnion
      );

      // Delete all active tokens that are different
      // from the new one generated and provided inside user object.
      const deleteOldKeysResponse = await new Promise<Either<Error, boolean>>(
        resolve => {
          const keys: ReadonlyArray<string> = [
            ...oldSessionInfoKeys,
            ...oldSessionKeys,
            ...externalTokens
          ];
          if (keys.length === 0) {
            return resolve(E.right(true));
          }
          this.redisClient.del(...keys, (err, response) =>
            resolve(this.integerReply(err, response))
          );
        }
      );
      await this.clearExpiredSetValues(user.fiscal_code);
      return deleteOldKeysResponse;
    }
    return errorOrSessionInfoKeys.left === sessionNotFoundError
      ? E.right(true)
      : E.left(errorOrSessionInfoKeys.left);
  }

  private readSessionInfoKeys(
    fiscalCode: FiscalCode
  ): Promise<Either<Error, ReadonlyArray<string>>> {
    return new Promise<Either<Error, ReadonlyArray<string>>>(resolve => {
      this.redisClient.smembers(
        `${userSessionsSetKeyPrefix}${fiscalCode}`,
        (err, response) => resolve(this.arrayStringReply(err, response))
      );
    });
  }

  private arrayStringReply(
    err: Error | null,
    replay: ReadonlyArray<string> | undefined
  ): Either<Error, ReadonlyArray<string>> {
    if (err) {
      return E.left(err);
    } else if (!isArray(replay) || replay.length === 0) {
      return E.left(sessionNotFoundError);
    }
    return E.right(replay);
  }

  private parseUser(value: string): Either<Error, User> {
    return pipe(
      E.parseJSON(value, E.toError),
      E.chain(data =>
        pipe(
          User.decode(data),
          E.mapLeft(err => new Error(errorsToReadableMessages(err).join("/")))
        )
      )
    );
  }

  private parseUserSessionList(
    userSessionTokensResult: ReadonlyArray<string>
  ): SessionsList {
    return userSessionTokensResult.reduce(
      (prev: SessionsList, _) =>
        pipe(
          E.parseJSON(_, E.toError),
          E.chain(data =>
            pipe(
              SessionInfo.decode(data),
              E.mapLeft(
                err => new Error(errorsToReadableMessages(err).join("/"))
              )
            )
          ),
          E.fold(
            err => {
              log.warn("Unable to decode the session info: %s. Skipped.", err);
              return prev;
            },
            sessionInfo => ({
              sessions: [...prev.sessions, sessionInfo]
            })
          )
        ),
      { sessions: [] } as SessionsList
    );
  }

  private getUserTokens(
    user: User
  ): Record<string, { readonly prefix: string; readonly value: string }> {
    const requiredTokens = {
      session_info: {
        prefix: sessionInfoKeyPrefix,
        value: user.session_token
      },
      session_token: {
        prefix: sessionKeyPrefix,
        value: user.session_token
      },
      wallet_token: {
        prefix: walletKeyPrefix,
        value: user.wallet_token
      }
    };
    if (UserV5.is(user)) {
      return new StrMap({
        ...requiredTokens,
        bpd_token: {
          prefix: bpdTokenPrefix,
          value: user.bpd_token
        },
        fims_token: {
          prefix: fimsTokenPrefix,
          value: user.fims_token
        },
        myportal_token: {
          prefix: myPortalTokenPrefix,
          value: user.myportal_token
        },
        zendesk_token: {
          prefix: zendeskTokenPrefix,
          value: user.zendesk_token
        }
      });
    }
    if (UserV4.is(user)) {
      return new StrMap({
        ...requiredTokens,
        bpd_token: {
          prefix: bpdTokenPrefix,
          value: user.bpd_token
        },
        myportal_token: {
          prefix: myPortalTokenPrefix,
          value: user.myportal_token
        },
        zendesk_token: {
          prefix: zendeskTokenPrefix,
          value: user.zendesk_token
        }
      });
    }
    if (UserV3.is(user)) {
      return {
        ...requiredTokens,
        bpd_token: {
          prefix: bpdTokenPrefix,
          value: user.bpd_token
        },
        myportal_token: {
          prefix: myPortalTokenPrefix,
          value: user.myportal_token
        }
      };
    }
    if (UserV2.is(user)) {
      return {
        ...requiredTokens,
        myportal_token: {
          prefix: myPortalTokenPrefix,
          value: user.myportal_token
        }
      };
    }
    if (UserV1.is(user)) {
      return {
        ...requiredTokens
      };
    }
    return assertUnreachable(user);
  }
}<|MERGE_RESOLUTION|>--- conflicted
+++ resolved
@@ -3,35 +3,12 @@
  */
 
 import { isArray } from "util";
-<<<<<<< HEAD
 import * as A from "fp-ts/lib/Array";
 import * as E from "fp-ts/lib/Either";
 import * as O from "fp-ts/lib/Option";
 // import { collect, StrMap } from "fp-ts/lib/StrMap";
 import * as R from "fp-ts/lib/Record";
 import * as TE from "fp-ts/lib/TaskEither";
-=======
-import { array } from "fp-ts/lib/Array";
-import {
-  Either,
-  isLeft,
-  isRight,
-  left,
-  parseJSON,
-  right,
-  toError
-} from "fp-ts/lib/Either";
-import { none, Option, some } from "fp-ts/lib/Option";
-import { collect, StrMap } from "fp-ts/lib/StrMap";
-import {
-  fromEither,
-  fromLeft,
-  TaskEither,
-  taskEither,
-  taskify,
-  tryCatch
-} from "fp-ts/lib/TaskEither";
->>>>>>> 13ce9196
 import { errorsToReadableMessages } from "@pagopa/ts-commons/lib/reporters";
 import { EmailString, FiscalCode } from "@pagopa/ts-commons/lib/strings";
 import * as redis from "redis";
@@ -803,13 +780,7 @@
       return this.del(user);
     } catch (error) {
       // as it's a delete, if the query fails for a NotFoudn error, it might be considered a success
-<<<<<<< HEAD
-      return error === sessionNotFoundError ? E.right(true) : E.left(error);
-=======
-      return error === sessionNotFoundError
-        ? right<Error, boolean>(true)
-        : left(toError(error));
->>>>>>> 13ce9196
+      return error === sessionNotFoundError ? E.right(true) : E.left(E.toError(error));
     }
   }
 
