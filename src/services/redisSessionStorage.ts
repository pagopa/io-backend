--- conflicted
+++ resolved
@@ -768,25 +768,11 @@
   /**
    * {@inheritDoc}
    */
-<<<<<<< HEAD
   public async getLollipopAssertionRefForUser(fiscalCode: FiscalCode) {
-    return new Promise<Either<Error, O.Option<AssertionRef>>>(resolve => {
-      this.redisClient.get(
-        `${lollipopFingerprintPrefix}${fiscalCode}`,
-        (err, value) => {
-          if (err) {
-            // Client returns an error.
-            return resolve(E.left(err));
-          }
-
-          if (value === null) {
-            return resolve(E.right(O.none));
-=======
-  public async getLollipopAssertionRefForUser(user: User) {
     return new Promise<Either<Error, O.Option<BackendAssertionRef>>>(
       resolve => {
         this.redisClient.get(
-          `${lollipopFingerprintPrefix}${user.fiscal_code}`,
+          `${lollipopFingerprintPrefix}${fiscalCode}`,
           (err, value) => {
             if (err) {
               // Client returns an error.
@@ -808,7 +794,6 @@
               E.map(O.some)
             );
             return resolve(errorOrLollipopFingerprint);
->>>>>>> 747a4d2a
           }
         );
       }
