/**
 * This service interactsnwith the Bonus API
 */

import {
  IResponseErrorConflict,
  IResponseErrorForbiddenNotAuthorized,
  IResponseErrorInternal,
  IResponseErrorNotFound,
  IResponseErrorValidation,
  IResponseSuccessAccepted,
  IResponseSuccessJson,
  IResponseSuccessRedirectToResource,
  ResponseErrorConflict,
  ResponseErrorForbiddenNotAuthorized,
  ResponseErrorInternal,
  ResponseErrorNotFound,
  ResponseSuccessAccepted,
  ResponseSuccessJson,
  ResponseSuccessRedirectToResource
} from "italia-ts-commons/lib/responses";

import { fromNullable } from "fp-ts/lib/Option";
<<<<<<< HEAD
import { EycaActivationDetail } from "generated/io-cgn-api/EycaActivationDetail";
=======
import { EycaCard } from "generated/io-cgn-api/EycaCard";
>>>>>>> 309cf521
import { InstanceId } from "../../generated/io-cgn-api/InstanceId";
import { CgnActivationDetail } from "../../generated/io-cgn-api/CgnActivationDetail";
import { CgnAPIClient } from "../../src/clients/cgn";
import { Card } from "../../generated/io-cgn-api/Card";
import { User } from "../types/user";
import {
  ResponseErrorStatusNotDefinedInSpec,
  ResponseErrorUnexpectedAuthProblem,
  withCatchAsInternalError,
  withValidatedOrInternalError
} from "../utils/responses";
import { readableProblem } from "../../src/utils/errorsFormatter";
export default class CgnService {
  constructor(private readonly cgnApiClient: ReturnType<CgnAPIClient>) {}

  /**
   * Get the current CGN Status related to the user.
   */
  public readonly getCgnStatus = (
    user: User
  ): Promise<
    | IResponseErrorInternal
    | IResponseErrorValidation
    | IResponseErrorNotFound
    | IResponseErrorForbiddenNotAuthorized
    | IResponseSuccessJson<Card>
  > =>
    withCatchAsInternalError(async () => {
      const validated = await this.cgnApiClient.getCgnStatus({
        fiscalcode: user.fiscal_code
      });

      return withValidatedOrInternalError(validated, response => {
        switch (response.status) {
          case 200:
            return ResponseSuccessJson(response.value);
          case 401:
            return ResponseErrorUnexpectedAuthProblem();
          case 404:
            return ResponseErrorNotFound("Not Found", "CGN not found");
          case 500:
            return ResponseErrorInternal(readableProblem(response.value));
          default:
            return ResponseErrorStatusNotDefinedInSpec(response);
        }
      });
    });

  /**
<<<<<<< HEAD
   * Start a CGN activation for the logged user.
=======
   * Get the current Eyca Card Status related to the user.
   */
  public readonly getEycaStatus = (
    user: User
  ): Promise<
    | IResponseErrorInternal
    | IResponseErrorValidation
    | IResponseErrorNotFound
    | IResponseErrorForbiddenNotAuthorized
    | IResponseSuccessJson<EycaCard>
  > =>
    withCatchAsInternalError(async () => {
      const validated = await this.cgnApiClient.getEycaStatus({
        fiscalcode: user.fiscal_code
      });

      return withValidatedOrInternalError(validated, response => {
        switch (response.status) {
          case 200:
            return ResponseSuccessJson(response.value);
          case 401:
            return ResponseErrorUnexpectedAuthProblem();
          case 404:
            return ResponseErrorNotFound("Not Found", "Eyca Card not found");
          case 500:
            return ResponseErrorInternal(readableProblem(response.value));
          default:
            return ResponseErrorStatusNotDefinedInSpec(response);
        }
      });
    });

  /**
   * Get the current CGN Status related to the user.
>>>>>>> 309cf521
   */
  public readonly startCgnActivation = (
    user: User
  ): Promise<
    | IResponseErrorInternal
    | IResponseErrorValidation
    | IResponseErrorForbiddenNotAuthorized
    | IResponseErrorConflict
    | IResponseSuccessRedirectToResource<InstanceId, InstanceId>
    | IResponseSuccessAccepted
  > =>
    withCatchAsInternalError(async () => {
      const validated = await this.cgnApiClient.startCgnActivation({
        fiscalcode: user.fiscal_code
      });

      return withValidatedOrInternalError(validated, response => {
        switch (response.status) {
          case 201:
            return ResponseSuccessRedirectToResource(
              response.value,
              fromNullable(response.headers.Location).getOrElse(
                "/api/v1/cgn/activation"
              ),
              response.value
            );
          case 202:
            return ResponseSuccessAccepted();
          case 401:
            return ResponseErrorUnexpectedAuthProblem();
          case 403:
            return ResponseErrorForbiddenNotAuthorized;
          case 409:
            return ResponseErrorConflict(
              "Cannot start a new CGN activation because the CGN is already active, revoked or expired"
            );
          case 500:
            return ResponseErrorInternal(readableProblem(response.value));
          default:
            return ResponseErrorStatusNotDefinedInSpec(response);
        }
      });
    });

  /**
   * Get the current CGN Activation status related to the user.
   */
  public readonly getCgnActivation = (
    user: User
  ): Promise<
    | IResponseErrorInternal
    | IResponseErrorValidation
    | IResponseErrorNotFound
    | IResponseSuccessJson<CgnActivationDetail>
  > =>
    withCatchAsInternalError(async () => {
      const validated = await this.cgnApiClient.getCgnActivation({
        fiscalcode: user.fiscal_code
      });

      return withValidatedOrInternalError(validated, response => {
        switch (response.status) {
          case 200:
            return ResponseSuccessJson(response.value);
          case 401:
            return ResponseErrorUnexpectedAuthProblem();
          case 404:
            return ResponseErrorNotFound(
              "Not Found",
              "No User CGN activation found"
            );
          case 500:
            return ResponseErrorInternal(readableProblem(response.value));
          default:
            return ResponseErrorStatusNotDefinedInSpec(response);
        }
      });
    });

  /**
   * Start an EYCA activation for the logged user.
   */
  public readonly startEycaActivation = (
    user: User
  ): Promise<
    | IResponseErrorInternal
    | IResponseErrorValidation
    | IResponseErrorForbiddenNotAuthorized
    | IResponseErrorConflict
    | IResponseSuccessRedirectToResource<InstanceId, InstanceId>
    | IResponseSuccessAccepted
  > =>
    withCatchAsInternalError(async () => {
      const validated = await this.cgnApiClient.startEycaActivation({
        fiscalcode: user.fiscal_code
      });

      return withValidatedOrInternalError(validated, response => {
        switch (response.status) {
          case 201:
            return ResponseSuccessRedirectToResource(
              response.value,
              fromNullable(response.headers.Location).getOrElse(
                "/api/v1/cgn/eyca/activation"
              ),
              response.value
            );
          case 202:
            return ResponseSuccessAccepted();
          case 401:
            return ResponseErrorUnexpectedAuthProblem();
          case 403:
            return ResponseErrorForbiddenNotAuthorized;
          case 409:
            return ResponseErrorConflict(
              "Cannot start a new EYCA activation because EYCA card is already active, revoked or expired"
            );
          case 500:
            return ResponseErrorInternal(readableProblem(response.value));
          default:
            return ResponseErrorStatusNotDefinedInSpec(response);
        }
      });
    });

  /**
   * Get EYCA's activation status for the logged user.
   */
  public readonly getEycaActivation = (
    user: User
  ): Promise<
    | IResponseErrorInternal
    | IResponseErrorValidation
    | IResponseErrorNotFound
    | IResponseSuccessJson<EycaActivationDetail>
  > =>
    withCatchAsInternalError(async () => {
      const validated = await this.cgnApiClient.getEycaActivation({
        fiscalcode: user.fiscal_code
      });

      return withValidatedOrInternalError(validated, response => {
        switch (response.status) {
          case 200:
            return ResponseSuccessJson(response.value);
          case 401:
            return ResponseErrorUnexpectedAuthProblem();
          case 404:
            return ResponseErrorNotFound(
              "Not Found",
              "No EYCA Card activation found"
            );
          case 500:
            return ResponseErrorInternal(readableProblem(response.value));
          default:
            return ResponseErrorStatusNotDefinedInSpec(response);
        }
      });
    });
}<|MERGE_RESOLUTION|>--- conflicted
+++ resolved
@@ -21,11 +21,8 @@
 } from "italia-ts-commons/lib/responses";
 
 import { fromNullable } from "fp-ts/lib/Option";
-<<<<<<< HEAD
 import { EycaActivationDetail } from "generated/io-cgn-api/EycaActivationDetail";
-=======
 import { EycaCard } from "generated/io-cgn-api/EycaCard";
->>>>>>> 309cf521
 import { InstanceId } from "../../generated/io-cgn-api/InstanceId";
 import { CgnActivationDetail } from "../../generated/io-cgn-api/CgnActivationDetail";
 import { CgnAPIClient } from "../../src/clients/cgn";
@@ -75,9 +72,6 @@
     });
 
   /**
-<<<<<<< HEAD
-   * Start a CGN activation for the logged user.
-=======
    * Get the current Eyca Card Status related to the user.
    */
   public readonly getEycaStatus = (
@@ -111,8 +105,7 @@
     });
 
   /**
-   * Get the current CGN Status related to the user.
->>>>>>> 309cf521
+   * Start a CGN activation process for the logged user.
    */
   public readonly startCgnActivation = (
     user: User
@@ -158,7 +151,7 @@
     });
 
   /**
-   * Get the current CGN Activation status related to the user.
+   * Get CGN activation status details for the logged user.
    */
   public readonly getCgnActivation = (
     user: User
