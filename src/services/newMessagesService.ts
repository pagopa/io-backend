--- conflicted
+++ resolved
@@ -24,12 +24,7 @@
 import * as E from "fp-ts/Either";
 import * as O from "fp-ts/Option";
 import * as T from "fp-ts/Task";
-<<<<<<< HEAD
-=======
-import { IResponseType } from "@pagopa/ts-commons/lib/requests";
 import { LollipopLocalsType } from "src/types/lollipop";
-import { InternalMessageResponseWithContent } from "../../generated/io-messages-api/InternalMessageResponseWithContent";
->>>>>>> 5c594aef
 import { CreatedMessageWithContent } from "../../generated/io-messages-api/CreatedMessageWithContent";
 import { PaginatedPublicMessagesCollection } from "../../generated/io-messages-api/PaginatedPublicMessagesCollection";
 import { GetMessageParameters } from "../../generated/parameters/GetMessageParameters";
@@ -309,109 +304,7 @@
       TE.toUnion
     )();
 
-  // ------------------------------------
-<<<<<<< HEAD
-  // Private Functions
-  // ------------------------------------
-
-  private readonly getThirdPartyMessageFnApp = (
-=======
-  // Legal Messages
-  // ------------------------------------
-
-  /**
-   * Retrieves a specific legal message.
-   */
-  public readonly getLegalMessage = (
-    user: User,
-    messageId: string,
-    bearerGenerator: PecBearerGeneratorT
-  ): Promise<
-    | IResponseErrorInternal
-    | IResponseErrorNotFound
-    | IResponseErrorTooManyRequests
-    | IResponseSuccessJson<LegalMessageWithContent>
-  > =>
-    pipe(
-      this.getLegalMessageFromFnApp(user, messageId),
-      TE.chain((message) =>
-        pipe(
-          this.getLegalMessageFromPecServer(message, bearerGenerator),
-          TE.chain((legalMessageMetadata) =>
-            // Decode the timestamp with timezone from string (UTCISODateFromString currently support only Z time)
-            pipe(
-              TE.fromEither(
-                pipe(
-                  StrictUTCISODateFromString.decode(
-                    legalMessageMetadata.cert_data.data.timestamp
-                  ),
-                  E.map((timestamp) => ({
-                    ...legalMessageMetadata,
-                    cert_data: {
-                      ...legalMessageMetadata.cert_data,
-                      data: {
-                        ...legalMessageMetadata.cert_data.data,
-                        timestamp,
-                      },
-                    },
-                  }))
-                )
-              ),
-              TE.mapLeft(errorsToError),
-              TE.mapLeft((es) => ResponseErrorInternal(es.message))
-            )
-          ),
-          TE.map((legalMessageResponse) => ({
-            ...message,
-            legal_message: legalMessageResponse,
-          }))
-        )
-      ),
-      TE.map(ResponseSuccessJson),
-      TE.toUnion
-    )();
-
-  /**
-   * Retrieves a specific legal message attachment.
-   */
-  public readonly getLegalMessageAttachment = (
-    user: User,
-    messageId: string,
-    bearerGenerator: PecBearerGeneratorT,
-    attachmentId: string
-  ): Promise<
-    | IResponseErrorInternal
-    | IResponseErrorNotFound
-    | IResponseErrorTooManyRequests
-    | IResponseSuccessOctet<Buffer>
-  > =>
-    pipe(
-      this.getLegalMessageFromFnApp(user, messageId),
-      TE.map((message) => message.content.legal_data),
-      TE.chain((messageLegalData) =>
-        pipe(
-          this.pecClient.getClient(
-            bearerGenerator,
-            messageLegalData.pec_server_service_id
-          ),
-          TE.mapLeft((e) => ResponseErrorInternal(e.message)),
-          TE.chain((client) =>
-            pipe(
-              client.getAttachmentBody(
-                messageLegalData.message_unique_id,
-                attachmentId
-              ),
-              TE.mapLeft((e) => ResponseErrorInternal(e.message))
-            )
-          )
-        )
-      ),
-      TE.map(ResponseSuccessOctet),
-      TE.toUnion
-    )();
-
   public readonly getThirdPartyMessageFnApp = (
->>>>>>> 5c594aef
     fiscalCode: FiscalCode,
     messageId: string
   ): TE.TaskEither<
@@ -475,42 +368,6 @@
       )
     );
 
-<<<<<<< HEAD
-=======
-  // ------------------------------------
-  // Private Functions
-  // ------------------------------------
-
-  private readonly getLegalMessageFromFnApp = (user: User, messageId: string) =>
-    pipe(
-      TE.tryCatch(
-        () =>
-          this.apiClient.getMessage({
-            fiscal_code: user.fiscal_code,
-            id: messageId,
-          }),
-        (e) => ResponseErrorInternal(E.toError(e).message)
-      ),
-      TE.chain(wrapValidationWithInternalError),
-
-      TE.chain(
-        TE.fromPredicate(isGetMessageSuccess, (e) =>
-          ResponseErrorInternal(
-            `Error getting the message from getMessage endpoint (received a ${e.status})` // IMPROVE ME: disjoint the errors for better monitoring
-          )
-        )
-      ),
-      TE.map((successResponse) => successResponse.value.message),
-      TE.chain(
-        TE.fromPredicate(MessageWithLegalData.is, () =>
-          ResponseErrorInternal(
-            "The message retrieved is not a valid message with legal data"
-          )
-        )
-      )
-    );
-
->>>>>>> 5c594aef
   // Retrieve a ThirdParty message precondition for a specific message, if exists
   // return an error otherwise
   private readonly getThirdPartyMessagePreconditionFromThirdPartyService = (
