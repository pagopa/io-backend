--- conflicted
+++ resolved
@@ -346,16 +346,6 @@
     )
   );
 
-<<<<<<< HEAD
-=======
-export const PECSERVER_URL = getRequiredENVVar("PECSERVER_URL");
-export const PECSERVER_BASE_PATH = getRequiredENVVar("PECSERVER_BASE_PATH");
-export const PECSERVER_CLIENT = {
-  getClient: (bearer: string) =>
-    pecClient.pecServerClient(PECSERVER_URL, getHttpsApiFetchWithBearer(bearer))
-};
-
->>>>>>> 37989a42
 export const API_KEY = getRequiredENVVar("API_KEY");
 export const API_URL = getRequiredENVVar("API_URL");
 export const API_BASE_PATH = getRequiredENVVar("API_BASE_PATH");
