--- conflicted
+++ resolved
@@ -291,11 +291,8 @@
   "Entra nell'app per leggere il contenuto";
 export const NOTIFICATION_DEFAULT_TITLE = "Hai un nuovo messaggio su IO";
 
-<<<<<<< HEAD
 export const BARCODE_ALGORITHM = NonEmptyString.decode(
   process.env.BARCODE_ALGORITHM
 ).getOrElse("code128" as NonEmptyString);
-=======
 // Application insights sampling percentage
-export const DEFAULT_APPINSIGHTS_SAMPLING_PERCENTAGE = 20;
->>>>>>> 7ce9658d
+export const DEFAULT_APPINSIGHTS_SAMPLING_PERCENTAGE = 20;