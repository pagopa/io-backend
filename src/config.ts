/**
 * Defines services and register them to the Service Container.
 */

import * as dotenv from "dotenv";
<<<<<<< HEAD
import * as E from "fp-ts/lib/Either";
import * as O from "fp-ts/lib/Option";
import * as t from "io-ts";
=======
import {
  parseJSON,
  right,
  toError,
  fromNullable as fromNullableE
} from "fp-ts/lib/Either";
import { fromNullable, isSome } from "fp-ts/lib/Option";
import * as t from "io-ts";
import { record } from "fp-ts";
>>>>>>> 13ce9196
import { agent } from "@pagopa/ts-commons";

import {
  getNodeEnvironmentFromProcessEnv,
  NodeEnvironmentEnum
} from "@pagopa/ts-commons/lib/environment";
import {
  errorsToReadableMessages,
  readableReport
} from "@pagopa/ts-commons/lib/reporters";
import { UrlFromString } from "@pagopa/ts-commons/lib/url";

import {
  IApplicationConfig,
  IServiceProviderConfig,
  SamlConfig
} from "@pagopa/io-spid-commons";

import * as A from "fp-ts/lib/Array";
import {
  AbortableFetch,
  setFetchTimeout,
  toFetch
} from "@pagopa/ts-commons/lib/fetch";
import { IntegerFromString } from "@pagopa/ts-commons/lib/numbers";
import { NonEmptyString } from "@pagopa/ts-commons/lib/strings";
import { FiscalCode } from "@pagopa/ts-commons/lib/strings";
import { Millisecond, Second } from "@pagopa/ts-commons/lib/units";
<<<<<<< HEAD
import { pipe } from "fp-ts/lib/function";
=======
>>>>>>> 13ce9196
import { CgnAPIClient } from "./clients/cgn";
import { log } from "./utils/logger";
import urlTokenStrategy from "./strategies/urlTokenStrategy";
import { getRequiredENVVar, readFile } from "./utils/container";
import PagoPAClientFactory from "./services/pagoPAClientFactory";
import ApiClientFactory from "./services/apiClientFactory";
import { BonusAPIClient } from "./clients/bonus";
import { CommaSeparatedListOf, STRINGS_RECORD } from "./types/commons";
import { SpidLevelArray } from "./types/spidLevel";
import { decodeCIDRs } from "./utils/cidrs";
import { CgnOperatorSearchAPIClient } from "./clients/cgn-operator-search";
import { EUCovidCertAPIClient } from "./clients/eucovidcert.client";
import { ognlTypeFor } from "./utils/ognl";
import { AppMessagesAPIClient } from "./clients/app-messages.client";
import { ThirdPartyConfigListFromString } from "./utils/thirdPartyConfig";

// Without this, the environment variables loaded by dotenv aren't available in
// this file.
dotenv.config();

// Server port.
log.info(`App service assigned port ${process.env.PORT}`);
const DEFAULT_SERVER_PORT = "80";
export const SERVER_PORT = process.env.PORT || DEFAULT_SERVER_PORT;

export const ENV = getNodeEnvironmentFromProcessEnv(process.env);

// Default cache control max-age value is 5 minutes
const DEFAULT_CACHE_MAX_AGE_SECONDS: string = "300";

// Resolve cache control default max-age value
export const CACHE_MAX_AGE_SECONDS: number = parseInt(
  process.env.CACHE_MAX_AGE_SECONDS || DEFAULT_CACHE_MAX_AGE_SECONDS,
  10
);

<<<<<<< HEAD
export const ENABLE_NOTICE_EMAIL_CACHE: boolean = pipe(
  process.env.ENABLE_NOTICE_EMAIL_CACHE,
  O.fromNullable,
  O.map(_ => _.toLowerCase() === "true"),
  O.getOrElseW(() => false)
);
=======
// Default cache control max-age value is 1 hour
const DEFAULT_CGN_OPERATOR_SEARCH_CACHE_MAX_AGE_SECONDS: string = "3600";

// Resolve cache control default max-age value
export const CGN_OPERATOR_SEARCH_CACHE_MAX_AGE_SECONDS: number = parseInt(
  process.env.CGN_OPERATOR_SEARCH_CACHE_MAX_AGE_SECONDS ||
    DEFAULT_CGN_OPERATOR_SEARCH_CACHE_MAX_AGE_SECONDS,
  10
);

export const ENABLE_NOTICE_EMAIL_CACHE: boolean = fromNullable(
  process.env.ENABLE_NOTICE_EMAIL_CACHE
)
  .map(_ => _.toLowerCase() === "true")
  .getOrElse(false);
>>>>>>> 13ce9196

// Private key used in SAML authentication to a SPID IDP.
const samlKey = () =>
  pipe(
    process.env.SAML_KEY,
    O.fromNullable,
    O.getOrElse(() =>
      readFile(
        process.env.SAML_KEY_PATH || "./certs/key.pem",
        "SAML private key"
      )
    )
  );
export const SAML_KEY = samlKey();

// Public certificate used in SAML authentication to a SPID IDP.
const samlCert = () =>
  pipe(
    process.env.SAML_CERT,
    O.fromNullable,
    O.getOrElse(() =>
      readFile(
        process.env.SAML_CERT_PATH || "./certs/cert.pem",
        "SAML certificate"
      )
    )
  );

export const SAML_CERT = samlCert();

// SAML settings.
const SAML_CALLBACK_URL =
  process.env.SAML_CALLBACK_URL ||
  "http://italia-backend/assertionConsumerService";
const SAML_LOGOUT_CALLBACK_URL =
  process.env.SAML_LOGOUT_CALLBACK_URL || "http://italia-backend/slo";
const SAML_ISSUER = process.env.SAML_ISSUER || "https://spid.agid.gov.it/cd";
const DEFAULT_SAML_ATTRIBUTE_CONSUMING_SERVICE_INDEX = "1";
const SAML_ATTRIBUTE_CONSUMING_SERVICE_INDEX =
  process.env.SAML_ATTRIBUTE_CONSUMING_SERVICE_INDEX ||
  DEFAULT_SAML_ATTRIBUTE_CONSUMING_SERVICE_INDEX;
// Default SAML Request cache is 10 minutes
const DEFAULT_SAML_REQUEST_EXPIRATION_PERIOD_MS = 10 * 60 * 1000;
const SAML_REQUEST_EXPIRATION_PERIOD_MS = fromNullableE(
  new Error("Missing Environment configuration")
)(process.env.SAML_REQUEST_EXPIRATION_PERIOD_MS)
  .chain(_ => IntegerFromString.decode(_).mapLeft(toError))
  .getOrElse(DEFAULT_SAML_REQUEST_EXPIRATION_PERIOD_MS);
const DEFAULT_SAML_ACCEPTED_CLOCK_SKEW_MS = "-1";
const SAML_ACCEPTED_CLOCK_SKEW_MS = parseInt(
  process.env.SAML_ACCEPTED_CLOCK_SKEW_MS ||
    DEFAULT_SAML_ACCEPTED_CLOCK_SKEW_MS,
  10
);

const SPID_TESTENV_URL = process.env.SPID_TESTENV_URL;

// Register the spidStrategy.
export const IDP_METADATA_URL = getRequiredENVVar("IDP_METADATA_URL");
const CIE_METADATA_URL = getRequiredENVVar("CIE_METADATA_URL");

export const STARTUP_IDPS_METADATA: Record<string, string> | undefined = pipe(
  process.env.STARTUP_IDPS_METADATA,
  O.fromNullable,
  O.map(_ =>
    pipe(
      E.parseJSON(_, E.toError),
      E.chain(_1 =>
        pipe(
          _1,
          STRINGS_RECORD.decode,
          E.mapLeft(err => new Error(errorsToReadableMessages(err).join(" / ")))
        )
      ),
      E.getOrElseW(() => undefined)
    )
  ),
  O.getOrElseW(() => undefined)
);

export const CLIENT_ERROR_REDIRECTION_URL =
  process.env.CLIENT_ERROR_REDIRECTION_URL || "/error.html";

export const CLIENT_REDIRECTION_URL =
  process.env.CLIENT_REDIRECTION_URL || "/login";

const SPID_LEVEL_WHITELIST = pipe(
  process.env.SPID_LEVEL_WHITELIST,
  O.fromNullable,
  O.map(_ => _.split(",")),
  O.fold(
    // SPID_LEVEL_WHITELIST is unset
    () => {
      if (ENV === NodeEnvironmentEnum.DEVELOPMENT) {
        // default config for development, all the spid levels are allowed
        return E.right<t.Errors, SpidLevelArray>([
          "SpidL1",
          "SpidL2",
          "SpidL3"
        ]);
      }
      // default config for production, only L2 and L3 are allowed
      return E.right<t.Errors, SpidLevelArray>(["SpidL2", "SpidL3"]);
    },
    _ => SpidLevelArray.decode(_)
  ),
  E.getOrElseW(err => {
    log.error(
      "Invalid value for SPID_LEVEL_WHITELIST env [%s]",
      readableReport(err)
    );
    return process.exit(1);
  })
);

export const appConfig: IApplicationConfig = {
  assertionConsumerServicePath: "/assertionConsumerService",
  clientErrorRedirectionUrl: CLIENT_ERROR_REDIRECTION_URL,
  clientLoginRedirectionUrl: CLIENT_REDIRECTION_URL,
  loginPath: "/login",
  metadataPath: "/metadata",
  sloPath: "/slo",
  spidLevelsWhitelist: SPID_LEVEL_WHITELIST,
  startupIdpsMetadata: STARTUP_IDPS_METADATA
};

const maybeSpidValidatorUrlOption = pipe(
  process.env.SPID_VALIDATOR_URL,
  O.fromNullable,
  O.map(_ => ({ [_]: true }))
);
const maybeSpidTestenvOption = pipe(
  SPID_TESTENV_URL,
  O.fromNullable,
  O.map(_ => ({
    [_]: true
  }))
);

// Set default idp metadata refresh time to 7 days
export const DEFAULT_IDP_METADATA_REFRESH_INTERVAL_SECONDS = 3600 * 24 * 7;
export const IDP_METADATA_REFRESH_INTERVAL_SECONDS: number = process.env
  .IDP_METADATA_REFRESH_INTERVAL_SECONDS
  ? parseInt(process.env.IDP_METADATA_REFRESH_INTERVAL_SECONDS, 10)
  : DEFAULT_IDP_METADATA_REFRESH_INTERVAL_SECONDS;
log.info(
  "IDP metadata refresh interval set to %s seconds",
  IDP_METADATA_REFRESH_INTERVAL_SECONDS
);

export const serviceProviderConfig: IServiceProviderConfig = {
  IDPMetadataUrl: IDP_METADATA_URL,
  organization: {
    URL: "https://io.italia.it",
    displayName: "IO - l'app dei servizi pubblici BETA",
    name: "PagoPA S.p.A."
  },
  publicCert: samlCert(),
  requiredAttributes: {
    attributes: ["email", "name", "familyName", "fiscalNumber", "dateOfBirth"],
    name: "IO - l'app dei servizi pubblici BETA"
  },
  spidCieUrl: CIE_METADATA_URL,
  spidTestEnvUrl: SPID_TESTENV_URL,
  spidValidatorUrl: process.env.SPID_VALIDATOR_URL,
  strictResponseValidation: {
    ...(O.isSome(maybeSpidTestenvOption) ? maybeSpidTestenvOption.value : {}),
    ...(O.isSome(maybeSpidValidatorUrlOption)
      ? maybeSpidValidatorUrlOption.value
      : {})
  }
};

export const samlConfig: SamlConfig = {
  RACComparison: "minimum",
  acceptedClockSkewMs: SAML_ACCEPTED_CLOCK_SKEW_MS,
  attributeConsumingServiceIndex: SAML_ATTRIBUTE_CONSUMING_SERVICE_INDEX,
  // this value is dynamic and taken from query string
  authnContext: "https://www.spid.gov.it/SpidL1",
  callbackUrl: SAML_CALLBACK_URL,
  identifierFormat: "urn:oasis:names:tc:SAML:2.0:nameid-format:transient",
  issuer: SAML_ISSUER,
  logoutCallbackUrl: SAML_LOGOUT_CALLBACK_URL,
  privateCert: samlKey(),
  requestIdExpirationPeriodMs: SAML_REQUEST_EXPIRATION_PERIOD_MS
};

// Redirection urls
export const clientProfileRedirectionUrl =
  process.env.CLIENT_REDIRECTION_URL || "/profile.html?token={token}";

if (!clientProfileRedirectionUrl.includes("{token}")) {
  log.error("CLIENT_REDIRECTION_URL must contains a {token} placeholder");
}

// IP(s) or CIDR(s) allowed for notification
export const ALLOW_NOTIFY_IP_SOURCE_RANGE = pipe(
  process.env.ALLOW_NOTIFY_IP_SOURCE_RANGE,
  decodeCIDRs,
  E.getOrElseW(errs => {
    log.error(
      `Missing or invalid ALLOW_NOTIFY_IP_SOURCE_RANGE environment variable: ${readableReport(
        errs
      )}`
    );
    return process.exit(1);
  })
);

// IP(s) or CIDR(s) allowed for payment manager endpoint
export const ALLOW_PAGOPA_IP_SOURCE_RANGE = pipe(
  process.env.ALLOW_PAGOPA_IP_SOURCE_RANGE,
  decodeCIDRs,
  E.getOrElseW(errs => {
    log.error(
      `Missing or invalid ALLOW_PAGOPA_IP_SOURCE_RANGE environment variable: ${readableReport(
        errs
      )}`
    );
    return process.exit(1);
  })
);

// IP(s) or CIDR(s) allowed for myportal endpoint
export const ALLOW_MYPORTAL_IP_SOURCE_RANGE = pipe(
  process.env.ALLOW_MYPORTAL_IP_SOURCE_RANGE,
  decodeCIDRs,
  E.getOrElseW(errs => {
    log.error(
      `Missing or invalid ALLOW_MYPORTAL_IP_SOURCE_RANGE environment variable: ${readableReport(
        errs
      )}`
    );
    return process.exit(1);
  })
);

// IP(s) or CIDR(s) allowed for bpd endpoint
export const ALLOW_BPD_IP_SOURCE_RANGE = pipe(
  process.env.ALLOW_BPD_IP_SOURCE_RANGE,
  decodeCIDRs,
  E.getOrElseW(errs => {
    log.error(
      `Missing or invalid ALLOW_BPD_IP_SOURCE_RANGE environment variable: ${readableReport(
        errs
      )}`
    );
    return process.exit(1);
  })
);

// IP(s) or CIDR(s) allowed for zendesk endpoint
export const ALLOW_ZENDESK_IP_SOURCE_RANGE = decodeCIDRs(
  process.env.ALLOW_ZENDESK_IP_SOURCE_RANGE
).getOrElseL(errs => {
  log.error(
    `Missing or invalid ALLOW_ZENDESK_IP_SOURCE_RANGE environment variable: ${readableReport(
      errs
    )}`
  );
  return process.exit(1);
});

// IP(s) or CIDR(s) allowed for handling sessions
export const ALLOW_SESSION_HANDLER_IP_SOURCE_RANGE = pipe(
  process.env.ALLOW_SESSION_HANDLER_IP_SOURCE_RANGE,
  decodeCIDRs,
  E.getOrElseW(errs => {
    log.error(
      `Missing or invalid ALLOW_SESSION_HANDLER_IP_SOURCE_RANGE environment variable: ${readableReport(
        errs
      )}`
    );
    return process.exit(1);
  })
);

const DEFAULT_REQUEST_TIMEOUT_MS = 10000 as Millisecond;

// Generic HTTP/HTTPS fetch with optional keepalive agent
// @see https://github.com/pagopa/io-ts-commons/blob/master/src/agent.ts#L10
const abortableFetch = AbortableFetch(agent.getFetch(process.env));
const fetchWithTimeout = setFetchTimeout(
  DEFAULT_REQUEST_TIMEOUT_MS,
  abortableFetch
);
const httpOrHttpsApiFetch = toFetch(fetchWithTimeout);

const bearerAuthFetch = (
  origFetch: typeof fetch = fetch,
  bearerToken: string
): typeof fetch => (input: RequestInfo, init: RequestInit | undefined) =>
  origFetch(input, {
    ...init,
    headers: { Authorization: `Bearer ${bearerToken}` }
  });

export const getHttpsApiFetchWithBearer = (bearer: string) =>
  toFetch(
    setFetchTimeout(
      DEFAULT_REQUEST_TIMEOUT_MS,
      AbortableFetch(bearerAuthFetch(httpOrHttpsApiFetch, bearer))
    )
  );

export const MessagesFeatureFlagType = t.keyof({
  /* eslint-disable sort-keys */
  none: null,
  beta: null,
  canary: null,
  prod: null
  /* eslint-enable sort-keys */
});
export type MessagesFeatureFlagType = t.TypeOf<typeof MessagesFeatureFlagType>;

export const FF_MESSAGES_TYPE = MessagesFeatureFlagType.decode(
  process.env.FF_MESSAGES_TYPE
).getOrElse("none");

export const FF_MESSAGES_BETA_TESTER_LIST = CommaSeparatedListOf(NonEmptyString)
  .decode(process.env.FF_MESSAGES_BETA_TESTER_LIST ?? "")
  .getOrElse([]);

export const FF_MESSAGES_CANARY_USERS_REGEX = NonEmptyString.decode(
  process.env.FF_MESSAGES_CANARY_USERS_REGEX
).getOrElse(
  // XYZ will never be verified by an hashed fiscal code
  // used as default
  "XYZ" as NonEmptyString
);

export const API_KEY = getRequiredENVVar("API_KEY");
export const API_URL = getRequiredENVVar("API_URL");
export const API_BASE_PATH = getRequiredENVVar("API_BASE_PATH");
export const API_CLIENT = new ApiClientFactory(
  API_KEY,
  API_URL,
  httpOrHttpsApiFetch
);

export const APP_MESSAGES_API_KEY = getRequiredENVVar("APP_MESSAGES_API_KEY");
export const APP_MESSAGES_API_URL = getRequiredENVVar("APP_MESSAGES_API_URL");

export const APP_MESSAGES_API_CLIENT = AppMessagesAPIClient(
  APP_MESSAGES_API_KEY,
  APP_MESSAGES_API_URL,
  httpOrHttpsApiFetch
);

export const BONUS_API_KEY = getRequiredENVVar("BONUS_API_KEY");
export const BONUS_API_URL = getRequiredENVVar("BONUS_API_URL");
export const BONUS_API_BASE_PATH = getRequiredENVVar("BONUS_API_BASE_PATH");
export const BONUS_API_CLIENT = BonusAPIClient(
  BONUS_API_KEY,
  BONUS_API_URL,
  httpOrHttpsApiFetch
);

export const CGN_API_KEY = getRequiredENVVar("CGN_API_KEY");
export const CGN_API_URL = getRequiredENVVar("CGN_API_URL");
export const CGN_API_BASE_PATH = getRequiredENVVar("CGN_API_BASE_PATH");
export const CGN_API_CLIENT = CgnAPIClient(
  CGN_API_KEY,
  CGN_API_URL,
  CGN_API_BASE_PATH,
  httpOrHttpsApiFetch
);

export const CGN_OPERATOR_SEARCH_API_KEY = getRequiredENVVar(
  "CGN_OPERATOR_SEARCH_API_KEY"
);
export const CGN_OPERATOR_SEARCH_API_URL = getRequiredENVVar(
  "CGN_OPERATOR_SEARCH_API_URL"
);
export const CGN_OPERATOR_SEARCH_API_BASE_PATH = getRequiredENVVar(
  "CGN_OPERATOR_SEARCH_API_BASE_PATH"
);
export const CGN_OPERATOR_SEARCH_API_CLIENT = CgnOperatorSearchAPIClient(
  CGN_OPERATOR_SEARCH_API_KEY,
  CGN_OPERATOR_SEARCH_API_URL,
  CGN_OPERATOR_SEARCH_API_BASE_PATH,
  httpOrHttpsApiFetch
);

export const EUCOVIDCERT_API_KEY = getRequiredENVVar("EUCOVIDCERT_API_KEY");
export const EUCOVIDCERT_API_URL = getRequiredENVVar("EUCOVIDCERT_API_URL");
export const EUCOVIDCERT_API_BASE_PATH = getRequiredENVVar(
  "EUCOVIDCERT_API_BASE_PATH"
);
export const EUCOVIDCERT_API_CLIENT = EUCovidCertAPIClient(
  EUCOVIDCERT_API_KEY,
  EUCOVIDCERT_API_URL,
  httpOrHttpsApiFetch
);

export const MIT_VOUCHER_API_BASE_PATH = getRequiredENVVar(
  "MIT_VOUCHER_API_BASE_PATH"
);

// Set default session duration to 30 days
const DEFAULT_TOKEN_DURATION_IN_SECONDS = 3600 * 24 * 30;
export const tokenDurationSecs: number = process.env.TOKEN_DURATION_IN_SECONDS
  ? parseInt(process.env.TOKEN_DURATION_IN_SECONDS, 10)
  : DEFAULT_TOKEN_DURATION_IN_SECONDS;
log.info("Session token duration set to %s seconds", tokenDurationSecs);

// HTTPs-only fetch with optional keepalive agent
// @see https://github.com/pagopa/io-ts-commons/blob/master/src/agent.ts#L10
const simpleHttpsApiFetch = agent.getHttpsFetch(process.env);

// Register a factory service to create PagoPA client.
const pagoPAApiUrlProd = getRequiredENVVar("PAGOPA_API_URL_PROD");
const pagoPAApiUrlTest = getRequiredENVVar("PAGOPA_API_URL_TEST");
const pagoPAApiKeyProd = getRequiredENVVar("PAGOPA_API_KEY_PROD");
const pagoPAApiKeyTest = getRequiredENVVar("PAGOPA_API_KEY_UAT");
export const PAGOPA_CLIENT = new PagoPAClientFactory(
  pagoPAApiUrlProd,
  pagoPAApiKeyProd,
  pagoPAApiUrlTest,
  pagoPAApiKeyTest,
  simpleHttpsApiFetch
);

// API endpoint mount.
export const AUTHENTICATION_BASE_PATH = getRequiredENVVar(
  "AUTHENTICATION_BASE_PATH"
);
export const PAGOPA_BASE_PATH = getRequiredENVVar("PAGOPA_BASE_PATH");

export const MYPORTAL_BASE_PATH = getRequiredENVVar("MYPORTAL_BASE_PATH");

export const BPD_BASE_PATH = getRequiredENVVar("BPD_BASE_PATH");

export const FIMS_BASE_PATH = getRequiredENVVar("FIMS_BASE_PATH");

export const ZENDESK_BASE_PATH = getRequiredENVVar("ZENDESK_BASE_PATH");

// Token needed to receive API calls (notifications, metadata update) from io-functions-services
export const PRE_SHARED_KEY = getRequiredENVVar("PRE_SHARED_KEY");

// Register the urlTokenStrategy.
export const URL_TOKEN_STRATEGY = urlTokenStrategy(PRE_SHARED_KEY);

export const getClientProfileRedirectionUrl = (
  token: string
): UrlFromString => {
  const url = clientProfileRedirectionUrl.replace("{token}", token);
  return UrlFromString.decode(url).getOrElseL(() => {
    throw new Error("Invalid url");
  });
};

export const ClientErrorRedirectionUrlParams = t.union([
  t.intersection([
    t.interface({
      errorMessage: NonEmptyString
    }),
    t.partial({
      errorCode: t.number
    })
  ]),
  t.intersection([
    t.partial({
      errorMessage: NonEmptyString
    }),
    t.interface({
      errorCode: t.number
    })
  ]),
  t.interface({
    errorCode: t.number,
    errorMessage: NonEmptyString
  })
]);
export type ClientErrorRedirectionUrlParams = t.TypeOf<
  typeof ClientErrorRedirectionUrlParams
>;

export const getClientErrorRedirectionUrl = (
  params: ClientErrorRedirectionUrlParams
): UrlFromString => {
  const errorParams = record
    .collect(params, (key, value) => `${key}=${value}`)
    .join("&");
  const url = CLIENT_ERROR_REDIRECTION_URL.concat(`?${errorParams}`);
  return UrlFromString.decode(url).getOrElseL(() => {
    throw new Error("Invalid url");
  });
};

// Needed to forward SPID requests for logging
export const SPID_LOG_STORAGE_CONNECTION_STRING = getRequiredENVVar(
  "SPID_LOG_STORAGE_CONNECTION_STRING"
);
export const SPID_LOG_QUEUE_NAME = getRequiredENVVar("SPID_LOG_QUEUE_NAME");

// Needed to forward SPID/CIE successful login
export const USERS_LOGIN_STORAGE_CONNECTION_STRING = getRequiredENVVar(
  "USERS_LOGIN_STORAGE_CONNECTION_STRING"
);
export const USERS_LOGIN_QUEUE_NAME = getRequiredENVVar(
  "USERS_LOGIN_QUEUE_NAME"
);

// Needed to forward push notifications actions events
export const NOTIFICATIONS_STORAGE_CONNECTION_STRING = getRequiredENVVar(
  "NOTIFICATIONS_STORAGE_CONNECTION_STRING"
);
export const NOTIFICATIONS_QUEUE_NAME = getRequiredENVVar(
  "NOTIFICATIONS_QUEUE_NAME"
);

// Push notifications
export const NOTIFICATION_DEFAULT_SUBJECT =
  "Entra nell'app per leggere il contenuto";
export const NOTIFICATION_DEFAULT_TITLE = "Hai un nuovo messaggio su IO";

export const BARCODE_ALGORITHM = pipe(
  process.env.BARCODE_ALGORITHM,
  NonEmptyString.decode,
  E.getOrElse(() => "code128" as NonEmptyString)
);

// Application insights sampling percentage
export const DEFAULT_APPINSIGHTS_SAMPLING_PERCENTAGE = 5;

// Password login params
export const TEST_LOGIN_FISCAL_CODES = pipe(
  process.env.TEST_LOGIN_FISCAL_CODES,
  NonEmptyString.decode,
  E.map(_ => _.split(",")),
  E.map(_ => A.rights(_.map(FiscalCode.decode))),
  E.getOrElseW(() => [])
);

export const TEST_LOGIN_PASSWORD = NonEmptyString.decode(
  process.env.TEST_LOGIN_PASSWORD
);

// Feature flags
export const FF_BONUS_ENABLED = process.env.FF_BONUS_ENABLED === "1";
export const FF_CGN_ENABLED = process.env.FF_CGN_ENABLED === "1";
export const FF_EUCOVIDCERT_ENABLED =
  process.env.FF_EUCOVIDCERT_ENABLED === "1";

export const FF_MIT_VOUCHER_ENABLED =
  process.env.FF_MIT_VOUCHER_ENABLED === "1";

export const FF_USER_AGE_LIMIT_ENABLED =
  process.env.FF_USER_AGE_LIMIT_ENABLED === "1";

// Support Token
export const JWT_SUPPORT_TOKEN_PRIVATE_RSA_KEY = pipe(
  process.env.JWT_SUPPORT_TOKEN_PRIVATE_RSA_KEY,
  NonEmptyString.decode,
  E.getOrElseW(errs => {
    log.error(
      `Missing or invalid JWT_SUPPORT_TOKEN_PRIVATE_RSA_KEY environment variable: ${readableReport(
        errs
      )}`
    );
    return process.exit(1);
  })
);
export const JWT_SUPPORT_TOKEN_ISSUER = pipe(
  process.env.JWT_SUPPORT_TOKEN_ISSUER,
  NonEmptyString.decode,
  E.getOrElseW(errs => {
    log.error(
      `Missing or invalid JWT_SUPPORT_TOKEN_ISSUER environment variable: ${readableReport(
        errs
      )}`
    );
    return process.exit(1);
  })
);

const DEFAULT_JWT_SUPPORT_TOKEN_EXPIRATION = 604800 as Second;
<<<<<<< HEAD
export const JWT_SUPPORT_TOKEN_EXPIRATION: Second = pipe(
  process.env.JWT_SUPPORT_TOKEN_EXPIRATION,
  IntegerFromString.decode,
  E.getOrElseW(() => DEFAULT_JWT_SUPPORT_TOKEN_EXPIRATION)
) as Second;

=======
// eslint-disable-next-line @typescript-eslint/no-unnecessary-type-assertion
export const JWT_SUPPORT_TOKEN_EXPIRATION: Second = IntegerFromString.decode(
  process.env.JWT_SUPPORT_TOKEN_EXPIRATION
).getOrElse(DEFAULT_JWT_SUPPORT_TOKEN_EXPIRATION) as Second;
>>>>>>> 13ce9196
log.info(
  "JWT support token expiration set to %s seconds",
  JWT_SUPPORT_TOKEN_EXPIRATION
);

// Zendesk support Token
export const JWT_ZENDESK_SUPPORT_TOKEN_SECRET = NonEmptyString.decode(
  process.env.JWT_ZENDESK_SUPPORT_TOKEN_SECRET
).getOrElseL(errs => {
  log.error(
    `Missing or invalid JWT_ZENDESK_SUPPORT_TOKEN_SECRET environment variable: ${readableReport(
      errs
    )}`
  );
  return process.exit(1);
});
export const JWT_ZENDESK_SUPPORT_TOKEN_ISSUER = NonEmptyString.decode(
  process.env.JWT_ZENDESK_SUPPORT_TOKEN_ISSUER
).getOrElseL(errs => {
  log.error(
    `Missing or invalid JWT_ZENDESK_SUPPORT_TOKEN_ISSUER environment variable: ${readableReport(
      errs
    )}`
  );
  return process.exit(1);
});

const DEFAULT_JWT_ZENDESK_SUPPORT_TOKEN_EXPIRATION = 604800 as Second;
export const JWT_ZENDESK_SUPPORT_TOKEN_EXPIRATION: Second = IntegerFromString.decode(
  process.env.JWT_ZENDESK_SUPPORT_TOKEN_EXPIRATION
).getOrElse(DEFAULT_JWT_ZENDESK_SUPPORT_TOKEN_EXPIRATION) as Second;
log.info(
  "JWT Zendesk support token expiration set to %s seconds",
  JWT_ZENDESK_SUPPORT_TOKEN_EXPIRATION
);

// Mit  Voucher Token
export const JWT_MIT_VOUCHER_TOKEN_PRIVATE_ES_KEY = pipe(
  process.env.JWT_MIT_VOUCHER_TOKEN_PRIVATE_ES_KEY,
  NonEmptyString.decode,
  E.getOrElseW(errs => {
    log.error(
      `Missing or invalid JWT_MIT_VOUCHER_TOKEN_PRIVATE_ES_KEY environment variable: ${readableReport(
        errs
      )}`
    );
    return process.exit(1);
  })
);
export const JWT_MIT_VOUCHER_TOKEN_ISSUER = pipe(
  process.env.JWT_MIT_VOUCHER_TOKEN_ISSUER,
  NonEmptyString.decode,
  E.getOrElseW(errs => {
    log.error(
      `Missing or invalid JWT_MIT_VOUCHER_TOKEN_ISSUER environment variable: ${readableReport(
        errs
      )}`
    );
    return process.exit(1);
  })
);

const DEFAULT_JWT_MIT_VOUCHER_TOKEN_EXPIRATION = 600 as Second;
export const JWT_MIT_VOUCHER_TOKEN_EXPIRATION: Second = pipe(
  process.env.JWT_MIT_VOUCHER_TOKEN_EXPIRATION,
  IntegerFromString.decode,
  E.getOrElseW(() => DEFAULT_JWT_MIT_VOUCHER_TOKEN_EXPIRATION)
) as Second;

log.info(
  "JWT Mit Voucher expiration set to %s seconds",
  JWT_MIT_VOUCHER_TOKEN_EXPIRATION
);

export const JWT_MIT_VOUCHER_TOKEN_AUDIENCE = pipe(
  process.env.JWT_MIT_VOUCHER_TOKEN_AUDIENCE,
  NonEmptyString.decode,
  E.getOrElseW(errs => {
    log.error(
      `Missing or invalid JWT_MIT_VOUCHER_TOKEN_AUDIENCE environment variable: ${readableReport(
        errs
      )}`
    );
    return process.exit(1);
  })
);

<<<<<<< HEAD
export const TEST_CGN_FISCAL_CODES = pipe(
  process.env.TEST_CGN_FISCAL_CODES || "",
  CommaSeparatedListOf(FiscalCode).decode,
  E.getOrElseW(err => {
    throw new Error(
      `Invalid TEST_CGN_FISCAL_CODES value: ${readableReport(err)}`
    );
  })
=======
// PEC SERVER config
export const PecServerConfig = t.interface({
  basePath: t.string,
  secret: NonEmptyString,
  serviceId: NonEmptyString,
  url: NonEmptyString
});
export type PecServerConfig = t.TypeOf<typeof PecServerConfig>;

export const PecServersConfig = t.interface({
  aruba: PecServerConfig,
  poste: PecServerConfig
});
export type PecServersConfig = t.TypeOf<typeof PecServersConfig>;

export const PECSERVERS = ognlTypeFor<PecServersConfig>(
  PecServersConfig,
  "PECSERVERS"
)
  .decode(process.env)
  .getOrElseL(errs => {
    log.error(
      `Missing or invalid PECSERVERS environment variable: ${readableReport(
        errs
      )}`
    );
    return process.exit(1);
  });
//

export const TEST_CGN_FISCAL_CODES = CommaSeparatedListOf(FiscalCode)
  .decode(process.env.TEST_CGN_FISCAL_CODES || "")
  .getOrElseL(err => {
    throw new Error(
      `Invalid TEST_CGN_FISCAL_CODES value: ${readableReport(err)}`
    );
  });

export const THIRD_PARTY_CONFIG_LIST = ThirdPartyConfigListFromString.decode(
  process.env.THIRD_PARTY_CONFIG_LIST
>>>>>>> 13ce9196
);<|MERGE_RESOLUTION|>--- conflicted
+++ resolved
@@ -3,11 +3,9 @@
  */
 
 import * as dotenv from "dotenv";
-<<<<<<< HEAD
 import * as E from "fp-ts/lib/Either";
 import * as O from "fp-ts/lib/Option";
 import * as t from "io-ts";
-=======
 import {
   parseJSON,
   right,
@@ -15,9 +13,7 @@
   fromNullable as fromNullableE
 } from "fp-ts/lib/Either";
 import { fromNullable, isSome } from "fp-ts/lib/Option";
-import * as t from "io-ts";
 import { record } from "fp-ts";
->>>>>>> 13ce9196
 import { agent } from "@pagopa/ts-commons";
 
 import {
@@ -46,10 +42,7 @@
 import { NonEmptyString } from "@pagopa/ts-commons/lib/strings";
 import { FiscalCode } from "@pagopa/ts-commons/lib/strings";
 import { Millisecond, Second } from "@pagopa/ts-commons/lib/units";
-<<<<<<< HEAD
 import { pipe } from "fp-ts/lib/function";
-=======
->>>>>>> 13ce9196
 import { CgnAPIClient } from "./clients/cgn";
 import { log } from "./utils/logger";
 import urlTokenStrategy from "./strategies/urlTokenStrategy";
@@ -86,14 +79,13 @@
   10
 );
 
-<<<<<<< HEAD
 export const ENABLE_NOTICE_EMAIL_CACHE: boolean = pipe(
   process.env.ENABLE_NOTICE_EMAIL_CACHE,
   O.fromNullable,
   O.map(_ => _.toLowerCase() === "true"),
   O.getOrElseW(() => false)
 );
-=======
+
 // Default cache control max-age value is 1 hour
 const DEFAULT_CGN_OPERATOR_SEARCH_CACHE_MAX_AGE_SECONDS: string = "3600";
 
@@ -103,13 +95,6 @@
     DEFAULT_CGN_OPERATOR_SEARCH_CACHE_MAX_AGE_SECONDS,
   10
 );
-
-export const ENABLE_NOTICE_EMAIL_CACHE: boolean = fromNullable(
-  process.env.ENABLE_NOTICE_EMAIL_CACHE
-)
-  .map(_ => _.toLowerCase() === "true")
-  .getOrElse(false);
->>>>>>> 13ce9196
 
 // Private key used in SAML authentication to a SPID IDP.
 const samlKey = () =>
@@ -688,19 +673,12 @@
 );
 
 const DEFAULT_JWT_SUPPORT_TOKEN_EXPIRATION = 604800 as Second;
-<<<<<<< HEAD
 export const JWT_SUPPORT_TOKEN_EXPIRATION: Second = pipe(
   process.env.JWT_SUPPORT_TOKEN_EXPIRATION,
   IntegerFromString.decode,
   E.getOrElseW(() => DEFAULT_JWT_SUPPORT_TOKEN_EXPIRATION)
 ) as Second;
 
-=======
-// eslint-disable-next-line @typescript-eslint/no-unnecessary-type-assertion
-export const JWT_SUPPORT_TOKEN_EXPIRATION: Second = IntegerFromString.decode(
-  process.env.JWT_SUPPORT_TOKEN_EXPIRATION
-).getOrElse(DEFAULT_JWT_SUPPORT_TOKEN_EXPIRATION) as Second;
->>>>>>> 13ce9196
 log.info(
   "JWT support token expiration set to %s seconds",
   JWT_SUPPORT_TOKEN_EXPIRATION
@@ -788,7 +766,7 @@
   })
 );
 
-<<<<<<< HEAD
+
 export const TEST_CGN_FISCAL_CODES = pipe(
   process.env.TEST_CGN_FISCAL_CODES || "",
   CommaSeparatedListOf(FiscalCode).decode,
@@ -796,8 +774,8 @@
     throw new Error(
       `Invalid TEST_CGN_FISCAL_CODES value: ${readableReport(err)}`
     );
-  })
-=======
+  }));
+
 // PEC SERVER config
 export const PecServerConfig = t.interface({
   basePath: t.string,
@@ -828,15 +806,6 @@
   });
 //
 
-export const TEST_CGN_FISCAL_CODES = CommaSeparatedListOf(FiscalCode)
-  .decode(process.env.TEST_CGN_FISCAL_CODES || "")
-  .getOrElseL(err => {
-    throw new Error(
-      `Invalid TEST_CGN_FISCAL_CODES value: ${readableReport(err)}`
-    );
-  });
-
 export const THIRD_PARTY_CONFIG_LIST = ThirdPartyConfigListFromString.decode(
   process.env.THIRD_PARTY_CONFIG_LIST
->>>>>>> 13ce9196
 );