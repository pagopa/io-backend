/**
 * Defines services and register them to the Service Container.
 */

import * as dotenv from "dotenv";
import { parseJSON, right, toError } from "fp-ts/lib/Either";
import { fromNullable, isSome } from "fp-ts/lib/Option";
import * as t from "io-ts";
import { agent } from "italia-ts-commons";

import {
  getNodeEnvironmentFromProcessEnv,
  NodeEnvironmentEnum
} from "italia-ts-commons/lib/environment";
import {
  errorsToReadableMessages,
  readableReport
} from "italia-ts-commons/lib/reporters";
import { UrlFromString } from "italia-ts-commons/lib/url";

import {
  IApplicationConfig,
  IServiceProviderConfig,
  SamlConfig
} from "@pagopa/io-spid-commons";

import { rights } from "fp-ts/lib/Array";
import {
  AbortableFetch,
  setFetchTimeout,
  toFetch
} from "italia-ts-commons/lib/fetch";
import { IntegerFromString } from "italia-ts-commons/lib/numbers";
import { NonEmptyString } from "italia-ts-commons/lib/strings";
import { FiscalCode } from "italia-ts-commons/lib/strings";
import { Millisecond, Second } from "italia-ts-commons/lib/units";
import { CgnAPIClient } from "./clients/cgn";
import { log } from "./utils/logger";
import urlTokenStrategy from "./strategies/urlTokenStrategy";
import { getRequiredENVVar, readFile } from "./utils/container";
import PagoPAClientFactory from "./services/pagoPAClientFactory";
import ApiClientFactory from "./services/apiClientFactory";
import { BonusAPIClient } from "./clients/bonus";
import { CommaSeparatedListOf, STRINGS_RECORD } from "./types/commons";
import { SpidLevelArray } from "./types/spidLevel";
import { decodeCIDRs } from "./utils/cidrs";
<<<<<<< HEAD
import { CgnOperatorSearchAPIClient } from "./clients/cgn-operator-search";
=======
import { EUCovidCertAPIClient } from "./clients/eucovidcert.client";
>>>>>>> 93a1e3fa

// Without this, the environment variables loaded by dotenv aren't available in
// this file.
dotenv.config();

// Server port.
log.info(`App service assigned port ${process.env.PORT}`);
const DEFAULT_SERVER_PORT = "80";
export const SERVER_PORT = process.env.PORT || DEFAULT_SERVER_PORT;

export const ENV = getNodeEnvironmentFromProcessEnv(process.env);

// Default cache control max-age value is 5 minutes
const DEFAULT_CACHE_MAX_AGE_SECONDS: string = "300";

// Resolve cache control default max-age value
export const CACHE_MAX_AGE_SECONDS: number = parseInt(
  process.env.CACHE_MAX_AGE_SECONDS || DEFAULT_CACHE_MAX_AGE_SECONDS,
  10
);

// Default cache control max-age value is 5 minutes
const DEFAULT_CGN_MERCHANT_CACHE_MAX_AGE_SECONDS: string = "3600";

// Resolve cache control default max-age value
export const CGN_MERCHANT_CACHE_MAX_AGE_SECONDS: number = parseInt(
  process.env.CGN_MERCHANT_CACHE_MAX_AGE_SECONDS ||
    DEFAULT_CGN_MERCHANT_CACHE_MAX_AGE_SECONDS,
  10
);

export const ENABLE_NOTICE_EMAIL_CACHE: boolean = fromNullable(
  process.env.ENABLE_NOTICE_EMAIL_CACHE
)
  .map(_ => _.toLowerCase() === "true")
  .getOrElse(false);

// Private key used in SAML authentication to a SPID IDP.
const samlKey = () =>
  fromNullable(process.env.SAML_KEY).getOrElseL(() =>
    readFile(process.env.SAML_KEY_PATH || "./certs/key.pem", "SAML private key")
  );
export const SAML_KEY = samlKey();

// Public certificate used in SAML authentication to a SPID IDP.
const samlCert = () =>
  fromNullable(process.env.SAML_CERT).getOrElseL(() =>
    readFile(
      process.env.SAML_CERT_PATH || "./certs/cert.pem",
      "SAML certificate"
    )
  );

export const SAML_CERT = samlCert();

// SAML settings.
const SAML_CALLBACK_URL =
  process.env.SAML_CALLBACK_URL ||
  "http://italia-backend/assertionConsumerService";
const SAML_LOGOUT_CALLBACK_URL =
  process.env.SAML_LOGOUT_CALLBACK_URL || "http://italia-backend/slo";
const SAML_ISSUER = process.env.SAML_ISSUER || "https://spid.agid.gov.it/cd";
const DEFAULT_SAML_ATTRIBUTE_CONSUMING_SERVICE_INDEX = "1";
const SAML_ATTRIBUTE_CONSUMING_SERVICE_INDEX =
  process.env.SAML_ATTRIBUTE_CONSUMING_SERVICE_INDEX ||
  DEFAULT_SAML_ATTRIBUTE_CONSUMING_SERVICE_INDEX;
const DEFAULT_SAML_ACCEPTED_CLOCK_SKEW_MS = "-1";
const SAML_ACCEPTED_CLOCK_SKEW_MS = parseInt(
  process.env.SAML_ACCEPTED_CLOCK_SKEW_MS ||
    DEFAULT_SAML_ACCEPTED_CLOCK_SKEW_MS,
  10
);

const SPID_TESTENV_URL = process.env.SPID_TESTENV_URL;

// Register the spidStrategy.
export const IDP_METADATA_URL = getRequiredENVVar("IDP_METADATA_URL");
const CIE_METADATA_URL = getRequiredENVVar("CIE_METADATA_URL");

export const STARTUP_IDPS_METADATA:
  | Record<string, string>
  | undefined = fromNullable(process.env.STARTUP_IDPS_METADATA)
  .map(_ =>
    parseJSON(_, toError)
      .chain<Record<string, string> | undefined>(_1 =>
        STRINGS_RECORD.decode(_1).mapLeft(
          err => new Error(errorsToReadableMessages(err).join(" / "))
        )
      )
      .getOrElse(undefined)
  )
  .getOrElse(undefined);

export const CLIENT_ERROR_REDIRECTION_URL =
  process.env.CLIENT_ERROR_REDIRECTION_URL || "/error.html";

export const CLIENT_REDIRECTION_URL =
  process.env.CLIENT_REDIRECTION_URL || "/login";

const SPID_LEVEL_WHITELIST = fromNullable(process.env.SPID_LEVEL_WHITELIST)
  .map(_ => _.split(","))
  .foldL(
    // SPID_LEVEL_WHITELIST is unset
    () => {
      if (ENV === NodeEnvironmentEnum.DEVELOPMENT) {
        // default config for development, all the spid levels are allowed
        return right<t.Errors, SpidLevelArray>(["SpidL1", "SpidL2", "SpidL3"]);
      }
      // default config for production, only L2 and L3 are allowed
      return right<t.Errors, SpidLevelArray>(["SpidL2", "SpidL3"]);
    },
    _ => SpidLevelArray.decode(_)
  )
  .getOrElseL(err => {
    log.error(
      "Invalid value for SPID_LEVEL_WHITELIST env [%s]",
      readableReport(err)
    );
    return process.exit(1);
  });

export const appConfig: IApplicationConfig = {
  assertionConsumerServicePath: "/assertionConsumerService",
  clientErrorRedirectionUrl: CLIENT_ERROR_REDIRECTION_URL,
  clientLoginRedirectionUrl: CLIENT_REDIRECTION_URL,
  loginPath: "/login",
  metadataPath: "/metadata",
  sloPath: "/slo",
  spidLevelsWhitelist: SPID_LEVEL_WHITELIST,
  startupIdpsMetadata: STARTUP_IDPS_METADATA
};

const maybeSpidValidatorUrlOption = fromNullable(
  process.env.SPID_VALIDATOR_URL
).map(_ => ({ [_]: true }));
const maybeSpidTestenvOption = fromNullable(SPID_TESTENV_URL).map(_ => ({
  [_]: true
}));

// Set default idp metadata refresh time to 7 days
export const DEFAULT_IDP_METADATA_REFRESH_INTERVAL_SECONDS = 3600 * 24 * 7;
export const IDP_METADATA_REFRESH_INTERVAL_SECONDS: number = process.env
  .IDP_METADATA_REFRESH_INTERVAL_SECONDS
  ? parseInt(process.env.IDP_METADATA_REFRESH_INTERVAL_SECONDS, 10)
  : DEFAULT_IDP_METADATA_REFRESH_INTERVAL_SECONDS;
log.info(
  "IDP metadata refresh interval set to %s seconds",
  IDP_METADATA_REFRESH_INTERVAL_SECONDS
);

export const serviceProviderConfig: IServiceProviderConfig = {
  IDPMetadataUrl: IDP_METADATA_URL,
  organization: {
    URL: "https://io.italia.it",
    displayName: "IO - l'app dei servizi pubblici BETA",
    name: "PagoPA S.p.A."
  },
  publicCert: samlCert(),
  requiredAttributes: {
    attributes: [
      "address",
      "email",
      "name",
      "familyName",
      "fiscalNumber",
      "mobilePhone"
    ],
    name: "Required attributes"
  },
  spidCieUrl: CIE_METADATA_URL,
  spidTestEnvUrl: SPID_TESTENV_URL,
  spidValidatorUrl: process.env.SPID_VALIDATOR_URL,
  strictResponseValidation: {
    ...(isSome(maybeSpidTestenvOption) ? maybeSpidTestenvOption.value : {}),
    ...(isSome(maybeSpidValidatorUrlOption)
      ? maybeSpidValidatorUrlOption.value
      : {})
  }
};

export const samlConfig: SamlConfig = {
  RACComparison: "minimum",
  acceptedClockSkewMs: SAML_ACCEPTED_CLOCK_SKEW_MS,
  attributeConsumingServiceIndex: SAML_ATTRIBUTE_CONSUMING_SERVICE_INDEX,
  // this value is dynamic and taken from query string
  authnContext: "https://www.spid.gov.it/SpidL1",
  callbackUrl: SAML_CALLBACK_URL,
  identifierFormat: "urn:oasis:names:tc:SAML:2.0:nameid-format:transient",
  issuer: SAML_ISSUER,
  logoutCallbackUrl: SAML_LOGOUT_CALLBACK_URL,
  privateCert: samlKey()
};

// Redirection urls
export const clientProfileRedirectionUrl =
  process.env.CLIENT_REDIRECTION_URL || "/profile.html?token={token}";

if (!clientProfileRedirectionUrl.includes("{token}")) {
  log.error("CLIENT_REDIRECTION_URL must contains a {token} placeholder");
}

// IP(s) or CIDR(s) allowed for notification
export const ALLOW_NOTIFY_IP_SOURCE_RANGE = decodeCIDRs(
  process.env.ALLOW_NOTIFY_IP_SOURCE_RANGE
).getOrElseL(errs => {
  log.error(
    `Missing or invalid ALLOW_NOTIFY_IP_SOURCE_RANGE environment variable: ${readableReport(
      errs
    )}`
  );
  return process.exit(1);
});

// IP(s) or CIDR(s) allowed for payment manager endpoint
export const ALLOW_PAGOPA_IP_SOURCE_RANGE = decodeCIDRs(
  process.env.ALLOW_PAGOPA_IP_SOURCE_RANGE
).getOrElseL(errs => {
  log.error(
    `Missing or invalid ALLOW_PAGOPA_IP_SOURCE_RANGE environment variable: ${readableReport(
      errs
    )}`
  );
  return process.exit(1);
});

// IP(s) or CIDR(s) allowed for myportal endpoint
export const ALLOW_MYPORTAL_IP_SOURCE_RANGE = decodeCIDRs(
  process.env.ALLOW_MYPORTAL_IP_SOURCE_RANGE
).getOrElseL(errs => {
  log.error(
    `Missing or invalid ALLOW_MYPORTAL_IP_SOURCE_RANGE environment variable: ${readableReport(
      errs
    )}`
  );
  return process.exit(1);
});

// IP(s) or CIDR(s) allowed for bpd endpoint
export const ALLOW_BPD_IP_SOURCE_RANGE = decodeCIDRs(
  process.env.ALLOW_BPD_IP_SOURCE_RANGE
).getOrElseL(errs => {
  log.error(
    `Missing or invalid ALLOW_BPD_IP_SOURCE_RANGE environment variable: ${readableReport(
      errs
    )}`
  );
  return process.exit(1);
});

// IP(s) or CIDR(s) allowed for handling sessions
export const ALLOW_SESSION_HANDLER_IP_SOURCE_RANGE = decodeCIDRs(
  process.env.ALLOW_SESSION_HANDLER_IP_SOURCE_RANGE
).getOrElseL(errs => {
  log.error(
    `Missing or invalid ALLOW_SESSION_HANDLER_IP_SOURCE_RANGE environment variable: ${readableReport(
      errs
    )}`
  );
  return process.exit(1);
});

const DEFAULT_REQUEST_TIMEOUT_MS = 10000 as Millisecond;

// HTTP-only fetch with optional keepalive agent
// @see https://github.com/pagopa/io-ts-commons/blob/master/src/agent.ts#L10
const abortableFetch = AbortableFetch(agent.getHttpFetch(process.env));
const fetchWithTimeout = setFetchTimeout(
  DEFAULT_REQUEST_TIMEOUT_MS,
  abortableFetch
);
const httpApiFetch = toFetch(fetchWithTimeout);

export const API_KEY = getRequiredENVVar("API_KEY");
export const API_URL = getRequiredENVVar("API_URL");
export const API_BASE_PATH = getRequiredENVVar("API_BASE_PATH");
export const API_CLIENT = new ApiClientFactory(API_KEY, API_URL, httpApiFetch);

export const BONUS_API_KEY = getRequiredENVVar("BONUS_API_KEY");
export const BONUS_API_URL = getRequiredENVVar("BONUS_API_URL");
export const BONUS_API_BASE_PATH = getRequiredENVVar("BONUS_API_BASE_PATH");
export const BONUS_API_CLIENT = BonusAPIClient(
  BONUS_API_KEY,
  BONUS_API_URL,
  httpApiFetch
);

export const CGN_API_KEY = getRequiredENVVar("CGN_API_KEY");
export const CGN_API_URL = getRequiredENVVar("CGN_API_URL");
export const CGN_API_BASE_PATH = getRequiredENVVar("CGN_API_BASE_PATH");
export const CGN_API_CLIENT = CgnAPIClient(
  CGN_API_KEY,
  CGN_API_URL,
  httpApiFetch
);

<<<<<<< HEAD
export const CGN_OPERATOR_SEARCH_API_KEY = getRequiredENVVar(
  "CGN_OPERATOR_SEARCH_API_KEY"
);
export const CGN_OPERATOR_SEARCH_API_URL = getRequiredENVVar(
  "CGN_OPERATOR_SEARCH_API_URL"
);
export const CGN_OPERATOR_SEARCH_API_BASE_PATH = getRequiredENVVar(
  "CGN_OPERATOR_SEARCH_API_BASE_PATH"
);
export const CGN_OPERATOR_SEARCH_API_CLIENT = CgnOperatorSearchAPIClient(
  CGN_OPERATOR_SEARCH_API_URL,
  CGN_OPERATOR_SEARCH_API_KEY,
=======
export const EUCOVIDCERT_API_KEY = getRequiredENVVar("EUCOVIDCERT_API_KEY");
export const EUCOVIDCERT_API_URL = getRequiredENVVar("EUCOVIDCERT_API_URL");
export const EUCOVIDCERT_API_BASE_PATH = getRequiredENVVar(
  "EUCOVIDCERT_API_BASE_PATH"
);
export const EUCOVIDCERT_API_CLIENT = EUCovidCertAPIClient(
  EUCOVIDCERT_API_KEY,
  EUCOVIDCERT_API_URL,
>>>>>>> 93a1e3fa
  httpApiFetch
);

// Set default session duration to 30 days
const DEFAULT_TOKEN_DURATION_IN_SECONDS = 3600 * 24 * 30;
export const tokenDurationSecs: number = process.env.TOKEN_DURATION_IN_SECONDS
  ? parseInt(process.env.TOKEN_DURATION_IN_SECONDS, 10)
  : DEFAULT_TOKEN_DURATION_IN_SECONDS;
log.info("Session token duration set to %s seconds", tokenDurationSecs);

// HTTPs-only fetch with optional keepalive agent
// @see https://github.com/pagopa/io-ts-commons/blob/master/src/agent.ts#L10
const httpsApiFetch = agent.getHttpsFetch(process.env);

// Register a factory service to create PagoPA client.
const pagoPAApiUrlProd = getRequiredENVVar("PAGOPA_API_URL_PROD");
const pagoPAApiUrlTest = getRequiredENVVar("PAGOPA_API_URL_TEST");
export const PAGOPA_CLIENT = new PagoPAClientFactory(
  pagoPAApiUrlProd,
  pagoPAApiUrlTest,
  httpsApiFetch
);

// API endpoint mount.
export const AUTHENTICATION_BASE_PATH = getRequiredENVVar(
  "AUTHENTICATION_BASE_PATH"
);
export const PAGOPA_BASE_PATH = getRequiredENVVar("PAGOPA_BASE_PATH");

export const MYPORTAL_BASE_PATH = getRequiredENVVar("MYPORTAL_BASE_PATH");

export const BPD_BASE_PATH = getRequiredENVVar("BPD_BASE_PATH");

// Token needed to receive API calls (notifications, metadata update) from io-functions-services
export const PRE_SHARED_KEY = getRequiredENVVar("PRE_SHARED_KEY");

// Register the urlTokenStrategy.
export const URL_TOKEN_STRATEGY = urlTokenStrategy(PRE_SHARED_KEY);

export const getClientProfileRedirectionUrl = (
  token: string
): UrlFromString => {
  const url = clientProfileRedirectionUrl.replace("{token}", token);
  return {
    href: url
  };
};

// Needed to forward SPID requests for logging
export const SPID_LOG_STORAGE_CONNECTION_STRING = getRequiredENVVar(
  "SPID_LOG_STORAGE_CONNECTION_STRING"
);
export const SPID_LOG_QUEUE_NAME = getRequiredENVVar("SPID_LOG_QUEUE_NAME");

// Needed to forward SPID/CIE successful login
export const USERS_LOGIN_STORAGE_CONNECTION_STRING = getRequiredENVVar(
  "USERS_LOGIN_STORAGE_CONNECTION_STRING"
);
export const USERS_LOGIN_QUEUE_NAME = getRequiredENVVar(
  "USERS_LOGIN_QUEUE_NAME"
);

// Needed to forward push notifications actions events
export const NOTIFICATIONS_STORAGE_CONNECTION_STRING = getRequiredENVVar(
  "NOTIFICATIONS_STORAGE_CONNECTION_STRING"
);
export const NOTIFICATIONS_QUEUE_NAME = getRequiredENVVar(
  "NOTIFICATIONS_QUEUE_NAME"
);

// Push notifications
export const NOTIFICATION_DEFAULT_SUBJECT =
  "Entra nell'app per leggere il contenuto";
export const NOTIFICATION_DEFAULT_TITLE = "Hai un nuovo messaggio su IO";

export const BARCODE_ALGORITHM = NonEmptyString.decode(
  process.env.BARCODE_ALGORITHM
).getOrElse("code128" as NonEmptyString);

// Application insights sampling percentage
export const DEFAULT_APPINSIGHTS_SAMPLING_PERCENTAGE = 20;

// Password login params
export const TEST_LOGIN_FISCAL_CODES = NonEmptyString.decode(
  process.env.TEST_LOGIN_FISCAL_CODES
)
  .map(_ => _.split(","))
  .map(_ => rights(_.map(FiscalCode.decode)))
  .getOrElse([]);

export const TEST_LOGIN_PASSWORD = NonEmptyString.decode(
  process.env.TEST_LOGIN_PASSWORD
);

// Feature flags
export const FF_BONUS_ENABLED = process.env.FF_BONUS_ENABLED === "1";
export const FF_CGN_ENABLED = process.env.FF_CGN_ENABLED === "1";
export const FF_EUCOVIDCERT_ENABLED =
  process.env.FF_EUCOVIDCERT_ENABLED === "1";

// Support Token
export const JWT_SUPPORT_TOKEN_PRIVATE_RSA_KEY = NonEmptyString.decode(
  process.env.JWT_SUPPORT_TOKEN_PRIVATE_RSA_KEY
).getOrElseL(errs => {
  log.error(
    `Missing or invalid JWT_SUPPORT_TOKEN_PRIVATE_RSA_KEY environment variable: ${readableReport(
      errs
    )}`
  );
  return process.exit(1);
});
export const JWT_SUPPORT_TOKEN_ISSUER = NonEmptyString.decode(
  process.env.JWT_SUPPORT_TOKEN_ISSUER
).getOrElseL(errs => {
  log.error(
    `Missing or invalid JWT_SUPPORT_TOKEN_ISSUER environment variable: ${readableReport(
      errs
    )}`
  );
  return process.exit(1);
});

const DEFAULT_JWT_SUPPORT_TOKEN_EXPIRATION = 604800 as Second;
export const JWT_SUPPORT_TOKEN_EXPIRATION: Second = IntegerFromString.decode(
  process.env.JWT_SUPPORT_TOKEN_EXPIRATION
).getOrElse(DEFAULT_JWT_SUPPORT_TOKEN_EXPIRATION) as Second;
log.info(
  "JWT support token expiration set to %s seconds",
  JWT_SUPPORT_TOKEN_EXPIRATION
);

export const TEST_CGN_FISCAL_CODES = CommaSeparatedListOf(FiscalCode)
  .decode(process.env.TEST_CGN_FISCAL_CODES || "")
  .getOrElseL(err => {
    throw new Error(
      `Invalid TEST_CGN_FISCAL_CODES value: ${readableReport(err)}`
    );
  });<|MERGE_RESOLUTION|>--- conflicted
+++ resolved
@@ -44,11 +44,8 @@
 import { CommaSeparatedListOf, STRINGS_RECORD } from "./types/commons";
 import { SpidLevelArray } from "./types/spidLevel";
 import { decodeCIDRs } from "./utils/cidrs";
-<<<<<<< HEAD
 import { CgnOperatorSearchAPIClient } from "./clients/cgn-operator-search";
-=======
 import { EUCovidCertAPIClient } from "./clients/eucovidcert.client";
->>>>>>> 93a1e3fa
 
 // Without this, the environment variables loaded by dotenv aren't available in
 // this file.
@@ -344,7 +341,6 @@
   httpApiFetch
 );
 
-<<<<<<< HEAD
 export const CGN_OPERATOR_SEARCH_API_KEY = getRequiredENVVar(
   "CGN_OPERATOR_SEARCH_API_KEY"
 );
@@ -357,7 +353,9 @@
 export const CGN_OPERATOR_SEARCH_API_CLIENT = CgnOperatorSearchAPIClient(
   CGN_OPERATOR_SEARCH_API_URL,
   CGN_OPERATOR_SEARCH_API_KEY,
-=======
+  httpApiFetch
+);
+
 export const EUCOVIDCERT_API_KEY = getRequiredENVVar("EUCOVIDCERT_API_KEY");
 export const EUCOVIDCERT_API_URL = getRequiredENVVar("EUCOVIDCERT_API_URL");
 export const EUCOVIDCERT_API_BASE_PATH = getRequiredENVVar(
@@ -366,7 +364,6 @@
 export const EUCOVIDCERT_API_CLIENT = EUCovidCertAPIClient(
   EUCOVIDCERT_API_KEY,
   EUCOVIDCERT_API_URL,
->>>>>>> 93a1e3fa
   httpApiFetch
 );
 
