import * as express from "express";
import { PaymentFaultEnum } from "generated/pagopa-proxy/PaymentFault";
import { PaymentFaultV2Enum } from "generated/pagopa-proxy/PaymentFaultV2";
import { PaymentProblemJson } from "generated/pagopa-proxy/PaymentProblemJson";
import * as t from "io-ts";
<<<<<<< HEAD
import * as E from "fp-ts/lib/Either";
import { errorsToReadableMessages } from "@pagopa/ts-commons/lib/reporters";
=======
import {
  IWithinRangeIntegerTag,
  WithinRangeInteger
} from "italia-ts-commons/lib/numbers";
import { errorsToReadableMessages } from "italia-ts-commons/lib/reporters";
>>>>>>> abe5faf2
import {
  HttpStatusCodeEnum,
  IResponse,
  IResponseErrorInternal,
  IResponseErrorValidation,
  ResponseErrorGeneric,
  ResponseErrorInternal,
  ResponseErrorNotFound,
  ResponseErrorValidation
} from "@pagopa/ts-commons/lib/responses";

/**
 * Interface for a no content response returning a empty object.
 */
export interface IResponseNoContent extends IResponse<"IResponseNoContent"> {
  // eslint-disable-next-line @typescript-eslint/ban-types
  readonly value: {};
}
/**
 * Returns a no content json response.
 */
export function ResponseNoContent(): IResponseNoContent {
  return {
    apply: (res: express.Response): unknown => res.status(204).json({}),
    kind: "IResponseNoContent",
    value: {}
  };
}

/**
 * A response error for when a feature has been dismissed.
 */
export const ResponseErrorDismissed = ResponseErrorNotFound(
  "Expired resource",
  "The resource you asked for is no longer available"
);

/**
 * Transforms async failures into internal errors
 */
export const withCatchAsInternalError = <T>(
  f: () => Promise<T>,
  message: string = "Exception while calling upstream API (likely a timeout)."
): Promise<T | IResponseErrorInternal> =>
  f().catch(_ => {
    // eslint-disable-next-line no-console
    console.error(_);
    return ResponseErrorInternal(`${message} [${_}]`);
  });

export const unhandledResponseStatus = (
  status: number
): IResponseErrorInternal =>
  ResponseErrorInternal(`unhandled API response status [${status}]`);

/**
 * Calls the provided function with the valid response, or else returns an
 * IResponseErrorInternal with the validation errors.
 */
export const withValidatedOrInternalError = <T, U>(
  validated: t.Validation<T>,
  f: (p: T) => U
): U | IResponseErrorInternal =>
  E.isLeft(validated)
    ? ResponseErrorInternal(
        errorsToReadableMessages(validated.left).join(" / ")
      )
    : f(validated.right);

/**
 * Calls the provided function with the valid response, or else returns an
 * IResponseErrorValidation with the validation errors.
 */
export const withValidatedOrValidationError = <T, U>(
  response: t.Validation<T>,
  f: (p: T) => U
): U | IResponseErrorValidation =>
  E.isLeft(response)
    ? ResponseErrorValidation(
        "Bad request",
        errorsToReadableMessages(response.left).join(" / ")
      )
    : f(response.right);

/**
 * Interface for unauthorized error response.
 */
export interface IResponseErrorUnauthorizedForLegalReasons
  extends IResponse<"IResponseErrorUnauthorizedForLegalReasons"> {
  readonly detail: string;
}
/**
 * Returns an unauthorized error response with status code 451.
 */
export function ResponseErrorUnauthorizedForLegalReasons(
  title: string,
  detail: string
): IResponseErrorUnauthorizedForLegalReasons {
  return {
    ...ResponseErrorGeneric(HttpStatusCodeEnum.HTTP_STATUS_451, title, detail),
    ...{
      detail: `${title}: ${detail}`,
      kind: "IResponseErrorUnauthorizedForLegalReasons"
    }
  };
}

export const ResponseErrorStatusNotDefinedInSpec = (response: never) =>
  // This case should not happen, so response is of type never.
  // However, the underlying api may not follow the specs so we might trace the unhandled status
  // eslint-disable-next-line @typescript-eslint/no-explicit-any
  unhandledResponseStatus((response as any).status);

export const ResponseErrorUnexpectedAuthProblem = () =>
  // This case can only happen because of misconfiguration, thus it might be considered an error
  ResponseErrorInternal("Underlying API fails with an unexpected 401");

export type HttpStatusCode = t.TypeOf<typeof HttpStatusCode>;
export const HttpStatusCode = t.union([
  WithinRangeInteger<100, 599, IWithinRangeIntegerTag<100, 599>>(100, 599),
  t.literal(599)
]);

export type IResponsePaymentInternalError = IResponse<"IResponseErrorInternal">;

/**
 * Returns a 500 with json response.
 */
export const ResponsePaymentError = (
  detail: PaymentFaultEnum,
  detailV2: PaymentFaultV2Enum
): IResponsePaymentInternalError => {
  const problem: PaymentProblemJson = {
    detail,
    detail_v2: detailV2,
    status: HttpStatusCodeEnum.HTTP_STATUS_500 as HttpStatusCode,
    title: "Internal server error"
  };
  return {
    apply: res =>
      res
        .status(HttpStatusCodeEnum.HTTP_STATUS_500)
        .set("Content-Type", "application/problem+json")
        .json(problem),
    kind: "IResponseErrorInternal"
  };
};<|MERGE_RESOLUTION|>--- conflicted
+++ resolved
@@ -3,16 +3,12 @@
 import { PaymentFaultV2Enum } from "generated/pagopa-proxy/PaymentFaultV2";
 import { PaymentProblemJson } from "generated/pagopa-proxy/PaymentProblemJson";
 import * as t from "io-ts";
-<<<<<<< HEAD
 import * as E from "fp-ts/lib/Either";
 import { errorsToReadableMessages } from "@pagopa/ts-commons/lib/reporters";
-=======
 import {
   IWithinRangeIntegerTag,
   WithinRangeInteger
-} from "italia-ts-commons/lib/numbers";
-import { errorsToReadableMessages } from "italia-ts-commons/lib/reporters";
->>>>>>> abe5faf2
+} from "@pagopa/ts-commons/lib/numbers";
 import {
   HttpStatusCodeEnum,
   IResponse,
