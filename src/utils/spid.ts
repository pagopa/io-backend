--- conflicted
+++ resolved
@@ -12,10 +12,6 @@
   PatternString
 } from "@pagopa/ts-commons/lib/strings";
 import { DOMParser } from "xmldom";
-<<<<<<< HEAD
-import { Option } from "fp-ts/lib/Option";
-=======
->>>>>>> 65f11fa5
 import { pipe } from "fp-ts/lib/function";
 import { log } from "./logger";
 import { base64EncodeObject } from "./messages";
@@ -25,13 +21,9 @@
   PROTOCOL: "urn:oasis:names:tc:SAML:2.0:protocol"
 };
 
-<<<<<<< HEAD
-export const getFiscalNumberFromPayload = (doc: Document): Option<FiscalCode> =>
-=======
 export const getFiscalNumberFromPayload = (
   doc: Document
 ): O.Option<FiscalCode> =>
->>>>>>> 65f11fa5
   pipe(
     O.fromNullable(
       doc.getElementsByTagNameNS(SAML_NAMESPACE.ASSERTION, "Attribute")
@@ -47,11 +39,7 @@
 
 const getRequestIDFromPayload = (tagName: string, attrName: string) => (
   doc: Document
-<<<<<<< HEAD
-): Option<string> =>
-=======
 ): O.Option<string> =>
->>>>>>> 65f11fa5
   pipe(
     O.fromNullable(
       doc.getElementsByTagNameNS(SAML_NAMESPACE.PROTOCOL, tagName).item(0)
