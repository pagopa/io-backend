import { DOMParser } from "xmldom";

import * as O from "fp-ts/lib/Option";
<<<<<<< HEAD
import { Option } from "fp-ts/lib/Option";
=======
>>>>>>> 65f11fa5
import { pipe } from "fp-ts/lib/function";

type SpidError = string;

/**
 * Extract StatusMessage from SAML response
 *
 * ie. for <StatusMessage>ErrorCode nr22</StatusMessage>
 * returns "22"
 */
export default function getErrorCodeFromResponse(
  xml: string
<<<<<<< HEAD
): Option<SpidError> {
=======
): O.Option<SpidError> {
>>>>>>> 65f11fa5
  return pipe(
    O.tryCatch(() => new DOMParser().parseFromString(xml)),
    O.chain(xmlResponse =>
      xmlResponse
        ? O.some(xmlResponse.getElementsByTagName("StatusMessage"))
        : O.none
    ),
    O.chain(responseStatusMessageEl =>
      responseStatusMessageEl?.[0]?.textContent
        ? O.some(responseStatusMessageEl[0].textContent.trim())
        : O.none
    ),
    O.chain(errorString => {
      const indexString = "ErrorCode nr";
      const errorCode = errorString.slice(
        errorString.indexOf(indexString) + indexString.length
      );
      return errorCode ? O.some(errorCode) : O.none;
    })
  );
}<|MERGE_RESOLUTION|>--- conflicted
+++ resolved
@@ -1,10 +1,6 @@
 import { DOMParser } from "xmldom";
 
 import * as O from "fp-ts/lib/Option";
-<<<<<<< HEAD
-import { Option } from "fp-ts/lib/Option";
-=======
->>>>>>> 65f11fa5
 import { pipe } from "fp-ts/lib/function";
 
 type SpidError = string;
@@ -17,11 +13,7 @@
  */
 export default function getErrorCodeFromResponse(
   xml: string
-<<<<<<< HEAD
-): Option<SpidError> {
-=======
 ): O.Option<SpidError> {
->>>>>>> 65f11fa5
   return pipe(
     O.tryCatch(() => new DOMParser().parseFromString(xml)),
     O.chain(xmlResponse =>
