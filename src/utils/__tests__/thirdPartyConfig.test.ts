import * as E from "fp-ts/lib/Either";

import { ThirdPartyConfigListFromString } from "../thirdPartyConfig";

import { aFiscalCode } from "../../__mocks__/user_mock";

const aValidDetailAuthentication = {
  type: "API_KEY",
  header_key_name: "aParamName",
  key: "aKey"
};

const aValidTestAndProdThirdPartyConfig = {
  serviceId: "aServiceId",
  schemaKind: "PN",
  jsonSchema: "aJsonSchema",
  prodEnvironment: {
    baseUrl: "aBaseUrl",
    detailsAuthentication: aValidDetailAuthentication
  },
  testEnvironment: {
    testUsers: [aFiscalCode],
    baseUrl: "anotherBaseUrl",
    detailsAuthentication: aValidDetailAuthentication
  }
};

describe("ThirdPartyConfigListFromString", () => {
<<<<<<< HEAD
  it("should decode an empty array from an undefined string", async () => {
    const decoded = ThirdPartyConfigListFromString.decode(undefined);
    expect(E.isRight(decoded)).toBeTruthy();

    if (E.isRight(decoded)) {
      const right = decoded.right;
      expect(right).toEqual([]);
    }
  });

=======
>>>>>>> 65f11fa5
  it("should decode an empty array from an empty string", async () => {
    const decoded = ThirdPartyConfigListFromString.decode("");
    expect(E.isRight(decoded)).toBeTruthy();

    if (E.isRight(decoded)) {
      const right = decoded.right;
      expect(right).toEqual([]);
    }
  });

  it("should decode an array with a valid PROD config", async () => {
    const {
      testEnvironment,
      ...aValidProdThirdPartyConfig
    } = aValidTestAndProdThirdPartyConfig;
    const aValidThirdPartyConfigString = JSON.stringify([
      aValidProdThirdPartyConfig
    ]);

    const decoded = ThirdPartyConfigListFromString.decode(
      aValidThirdPartyConfigString
    );
    expect(E.isRight(decoded)).toBeTruthy();

    if (E.isRight(decoded)) {
      const right = decoded.right;
      expect(right).toEqual([aValidProdThirdPartyConfig]);
    }
  });

  it("should decode an array with a valid PROD config", async () => {
    const {
      prodEnvironment,
      ...aValidTestThirdPartyConfig
    } = aValidTestAndProdThirdPartyConfig;
    const aValidThirdPartyConfigString = JSON.stringify([
      aValidTestThirdPartyConfig
    ]);

    const decoded = ThirdPartyConfigListFromString.decode(
      aValidThirdPartyConfigString
    );
    expect(E.isRight(decoded)).toBeTruthy();

    if (E.isRight(decoded)) {
      const right = decoded.right;
      expect(right).toEqual([aValidTestThirdPartyConfig]);
    }
  });

  it("should decode an array with a valid TEST and PROD config", async () => {
    const aValidThirdPartyConfigString = JSON.stringify([
      aValidTestAndProdThirdPartyConfig
    ]);

    const decoded = ThirdPartyConfigListFromString.decode(
      aValidThirdPartyConfigString
    );
    expect(E.isRight(decoded)).toBeTruthy();

    if (E.isRight(decoded)) {
      const right = decoded.right;
      expect(right).toEqual([aValidTestAndProdThirdPartyConfig]);
    }
  });

  it("should fail decoding a config with missing client_cert fields", async () => {
    const aValidThirdPartyConfigString = JSON.stringify([
      {
        ...aValidTestAndProdThirdPartyConfig,
        prodEnvironment: {
          detailsAuthentication: {
            ...aValidTestAndProdThirdPartyConfig.prodEnvironment
              .detailsAuthentication,
            cert: { client_cert: "aClientCert" }
          }
        }
      }
    ]);

    const decoded = ThirdPartyConfigListFromString.decode(
      aValidThirdPartyConfigString
    );
    expect(E.isRight(decoded)).toBeFalsy();
  });
});<|MERGE_RESOLUTION|>--- conflicted
+++ resolved
@@ -26,19 +26,6 @@
 };
 
 describe("ThirdPartyConfigListFromString", () => {
-<<<<<<< HEAD
-  it("should decode an empty array from an undefined string", async () => {
-    const decoded = ThirdPartyConfigListFromString.decode(undefined);
-    expect(E.isRight(decoded)).toBeTruthy();
-
-    if (E.isRight(decoded)) {
-      const right = decoded.right;
-      expect(right).toEqual([]);
-    }
-  });
-
-=======
->>>>>>> 65f11fa5
   it("should decode an empty array from an empty string", async () => {
     const decoded = ThirdPartyConfigListFromString.decode("");
     expect(E.isRight(decoded)).toBeTruthy();
