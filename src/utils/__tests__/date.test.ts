--- conflicted
+++ resolved
@@ -1,15 +1,11 @@
 import { isNone, isSome } from "fp-ts/lib/Option";
 import { FiscalCode } from "@pagopa/ts-commons/lib/strings";
-<<<<<<< HEAD
-import { formatDate, isOlderThan, toBirthDate } from "../date";
-=======
 import {
   formatDate,
   isOlderThan,
   toBirthDate,
   StrictUTCISODateFromString
 } from "../date";
->>>>>>> 13ce9196
 
 const toDate = new Date("2020-01-01");
 const olderThanValue = 18;
