--- conflicted
+++ resolved
@@ -30,13 +30,9 @@
     errorOrUser,
     E.fold(
       error => done(error),
-<<<<<<< HEAD
-      user => done(undefined, O.isNone(user) ? false : user.value)
-=======
       // passport-http-custom-bearer uses the last options parameter
       // we need to pass it as an empty string or we get an error
       user => done(undefined, O.isNone(user) ? false : user.value, "")
->>>>>>> 65f11fa5
     )
   );
 }