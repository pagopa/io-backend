import * as spid from "@pagopa/io-spid-commons/dist/utils/metadata";
import { Express } from "express";
import { isRight } from "fp-ts/lib/Either";
import { Task } from "fp-ts/lib/Task";
import * as TE from "fp-ts/lib/TaskEither";
import { NodeEnvironmentEnum } from "italia-ts-commons/lib/environment";
import { ResponseSuccessJson } from "italia-ts-commons/lib/responses";
import { CIDR } from "italia-ts-commons/lib/strings";
import * as request from "supertest";
import { ServerInfo } from "../../generated/public/ServerInfo";

jest.mock("@azure/storage-queue");

jest.mock("../services/redisSessionStorage");
jest.mock("../services/redisUserMetadataStorage");
jest.mock("../services/apiClientFactory");
jest.mock("../utils/redis");

const mockNotify = jest.fn();
jest.mock("../controllers/notificationController", () => {
  return {
    default: jest.fn().mockImplementation(() => ({
      notify: mockNotify
    }))
  };
});
const mockNotificationService = jest.fn().mockImplementation(() => ({}));
jest.mock("../services/notificationService", () => {
  return {
    default: mockNotificationService
  };
});
const mockUsersLoginLogService = jest.fn().mockImplementation(() => ({}));
jest.mock("../services/usersLoginLogService", () => {
  return {
    default: mockUsersLoginLogService
  };
});

import appModule from "../app";

const aValidCIDR = "192.168.0.0/16" as CIDR;

const aValidNotification = {
  message: {
    content: {
      markdown: "test".repeat(80),
      subject: "this is a message"
    },
    fiscal_code: "FRMTTR76M06B715E",
    id: "01CCKCY7QQ7WCHWTH8NB504386",
    sender_service_id: "234567"
  },
  sender_metadata: {
    department_name: "test department",
    organization_name: "test organization",
    service_name: "test service"
  }
};
const X_FORWARDED_PROTO_HEADER = "X-Forwarded-Proto";

const aBonusAPIBasePath = "/bonus/api/v1";
const aPagoPABasePath = "/pagopa/api/v1";
const aMyPortalBasePath = "/myportal/api/v1";
const aBPDBasePath = "/bpd/api/v1";
const aCgnAPIBasePath = "/api/v1/cgn";
const aEuCovidCertAPIBasePath = "/api/v1/eucovidcert";

describe("Success app start", () => {
  // tslint:disable:no-let
  let app: Express;
  beforeAll(async () => {
    app = await appModule.newApp({
      APIBasePath: "/api/v1",
      BPDBasePath: aBPDBasePath,
      BonusAPIBasePath: aBonusAPIBasePath,
      CGNAPIBasePath: aCgnAPIBasePath,
<<<<<<< HEAD
      CGNOperatorSearchAPIBasePath: "/api/v1",
=======
      EUCovidCertBasePath: aEuCovidCertAPIBasePath,
>>>>>>> 93a1e3fa
      MyPortalBasePath: aMyPortalBasePath,
      PagoPABasePath: aPagoPABasePath,
      allowBPDIPSourceRange: [aValidCIDR],
      allowMyPortalIPSourceRange: [aValidCIDR],
      allowNotifyIPSourceRange: [aValidCIDR],
      allowPagoPAIPSourceRange: [aValidCIDR],
      allowSessionHandleIPSourceRange: [aValidCIDR],
      authenticationBasePath: "",
      env: NodeEnvironmentEnum.PRODUCTION
    });
  });

  afterAll(() => {
    app.emit("server:stop");
  });

  describe("Test redirect to HTTPS", () => {
    // test case: ping. Cannot fail.
    it("should 200 and ok if pinged", () => {
      return request(app)
        .get("/ping")
        .expect(200, "ok");
    });

    // test case: https forced. Already set: it trust the proxy and accept the header: X-Forwarded-Proto.
    it("should respond 200 if forwarded from an HTTPS connection", () => {
      return request(app)
        .get("/")
        .set(X_FORWARDED_PROTO_HEADER, "https")
        .expect(200);
    });

    // test case: https forced. If proxy hasn't set X-Forwarded-Proto it should be forwarded to https.
    it("should respond 301 if forwarded from an HTTP connection", () => {
      return request(app)
        .get("/")
        .expect(301)
        .expect("Location", /https/);
    });
  });

  describe("Test the checkIP middleware", () => {
    it("should allow in-range IP", () => {
      mockNotify.mockReturnValue(
        Promise.resolve(ResponseSuccessJson({ message: "ok" }))
      );

      return request(app)
        .post("/api/v1/notify?token=12345")
        .send(aValidNotification)
        .set(X_FORWARDED_PROTO_HEADER, "https")
        .set("X-Client-Ip", "1.1.1.1")
        .set("X-Forwarded-For", "192.168.1.2")
        .expect(200);
    });

    it("should block not in-range IP", () => {
      return request(app)
        .post("/api/v1/notify")
        .send(aValidNotification)
        .set(X_FORWARDED_PROTO_HEADER, "https")
        .set("X-Client-Ip", "192.0.0.0")
        .expect(401);
    });
  });

  describe("GET /info", () => {
    it("Get info and verify ServerInfo format", async () => {
      const response = await request(app)
        .get("/info")
        .set(X_FORWARDED_PROTO_HEADER, "https")
        .expect(200);
      expect(isRight(ServerInfo.decode(response.body)));
    });
  });
});

describe("Failure app start", () => {
  beforeEach(() => {
    jest.clearAllMocks();
  });
  afterAll(() => {
    jest.restoreAllMocks();
  });

  it("Close app if download IDP metadata fails on startup", async () => {
    // Override return value of generateSpidStrategy with a rejected promise.
    const mockFetchIdpsMetadata = jest
      .spyOn(spid, "fetchIdpsMetadata")
      .mockImplementation(() => {
        return TE.left(
          new Task(async () => new Error("Error download metadata"))
        );
      });
    expect.assertions(1);
    try {
      await appModule.newApp({
        APIBasePath: "/api/v1",
        BPDBasePath: aBPDBasePath,
        BonusAPIBasePath: aBonusAPIBasePath,
        CGNAPIBasePath: aCgnAPIBasePath,
<<<<<<< HEAD
        CGNOperatorSearchAPIBasePath: "/api/v1",
=======
        EUCovidCertBasePath:aEuCovidCertAPIBasePath,
>>>>>>> 93a1e3fa
        MyPortalBasePath: aMyPortalBasePath,
        PagoPABasePath: aPagoPABasePath,
        allowBPDIPSourceRange: [aValidCIDR],
        allowMyPortalIPSourceRange: [aValidCIDR],
        allowNotifyIPSourceRange: [aValidCIDR],
        allowPagoPAIPSourceRange: [aValidCIDR],
        allowSessionHandleIPSourceRange: [aValidCIDR],
        authenticationBasePath: "",
        env: NodeEnvironmentEnum.PRODUCTION
      });
    } catch (err) {
      expect(mockFetchIdpsMetadata).toBeCalledTimes(3);
    }
  });

  it("Close app if Notification Service initialization fails", async () => {
    // Override return value of generateSpidStrategy with a rejected promise.
    mockNotificationService.mockImplementationOnce(() => {
      throw new Error("Error on NotificationService");
    });
    expect.assertions(1);
    try {
      await appModule.newApp({
        APIBasePath: "/api/v1",
        BPDBasePath: aBPDBasePath,
        BonusAPIBasePath: aBonusAPIBasePath,
        CGNAPIBasePath: aCgnAPIBasePath,
<<<<<<< HEAD
        CGNOperatorSearchAPIBasePath: "/api/v1",
=======
        EUCovidCertBasePath:aEuCovidCertAPIBasePath,
>>>>>>> 93a1e3fa
        MyPortalBasePath: aMyPortalBasePath,
        PagoPABasePath: aPagoPABasePath,
        allowBPDIPSourceRange: [aValidCIDR],
        allowMyPortalIPSourceRange: [aValidCIDR],
        allowNotifyIPSourceRange: [aValidCIDR],
        allowPagoPAIPSourceRange: [aValidCIDR],
        allowSessionHandleIPSourceRange: [aValidCIDR],
        authenticationBasePath: "",
        env: NodeEnvironmentEnum.PRODUCTION
      });
    } catch (err) {
      expect(mockNotificationService).toBeCalledTimes(1);
    }
  });

  it("Close app if Users Login LogService initialization fails", async () => {
    // Override return value of generateSpidStrategy with a rejected promise.
    mockUsersLoginLogService.mockImplementationOnce(() => {
      throw new Error("Error on UsersLoginLogService");
    });
    expect.assertions(1);
    try {
      await appModule.newApp({
        APIBasePath: "/api/v1",
        BPDBasePath: aBPDBasePath,
        BonusAPIBasePath: aBonusAPIBasePath,
        CGNAPIBasePath: aCgnAPIBasePath,
<<<<<<< HEAD
        CGNOperatorSearchAPIBasePath: "/api/v1",
=======
        EUCovidCertBasePath:aEuCovidCertAPIBasePath,
>>>>>>> 93a1e3fa
        MyPortalBasePath: aMyPortalBasePath,
        PagoPABasePath: aPagoPABasePath,
        allowBPDIPSourceRange: [aValidCIDR],
        allowMyPortalIPSourceRange: [aValidCIDR],
        allowNotifyIPSourceRange: [aValidCIDR],
        allowPagoPAIPSourceRange: [aValidCIDR],
        allowSessionHandleIPSourceRange: [aValidCIDR],
        authenticationBasePath: "",
        env: NodeEnvironmentEnum.PRODUCTION
      });
    } catch (err) {
      expect(mockNotificationService).toBeCalledTimes(1);
    }
  });
});<|MERGE_RESOLUTION|>--- conflicted
+++ resolved
@@ -75,11 +75,8 @@
       BPDBasePath: aBPDBasePath,
       BonusAPIBasePath: aBonusAPIBasePath,
       CGNAPIBasePath: aCgnAPIBasePath,
-<<<<<<< HEAD
       CGNOperatorSearchAPIBasePath: "/api/v1",
-=======
       EUCovidCertBasePath: aEuCovidCertAPIBasePath,
->>>>>>> 93a1e3fa
       MyPortalBasePath: aMyPortalBasePath,
       PagoPABasePath: aPagoPABasePath,
       allowBPDIPSourceRange: [aValidCIDR],
@@ -181,11 +178,8 @@
         BPDBasePath: aBPDBasePath,
         BonusAPIBasePath: aBonusAPIBasePath,
         CGNAPIBasePath: aCgnAPIBasePath,
-<<<<<<< HEAD
         CGNOperatorSearchAPIBasePath: "/api/v1",
-=======
         EUCovidCertBasePath:aEuCovidCertAPIBasePath,
->>>>>>> 93a1e3fa
         MyPortalBasePath: aMyPortalBasePath,
         PagoPABasePath: aPagoPABasePath,
         allowBPDIPSourceRange: [aValidCIDR],
@@ -213,11 +207,8 @@
         BPDBasePath: aBPDBasePath,
         BonusAPIBasePath: aBonusAPIBasePath,
         CGNAPIBasePath: aCgnAPIBasePath,
-<<<<<<< HEAD
         CGNOperatorSearchAPIBasePath: "/api/v1",
-=======
         EUCovidCertBasePath:aEuCovidCertAPIBasePath,
->>>>>>> 93a1e3fa
         MyPortalBasePath: aMyPortalBasePath,
         PagoPABasePath: aPagoPABasePath,
         allowBPDIPSourceRange: [aValidCIDR],
@@ -245,11 +236,8 @@
         BPDBasePath: aBPDBasePath,
         BonusAPIBasePath: aBonusAPIBasePath,
         CGNAPIBasePath: aCgnAPIBasePath,
-<<<<<<< HEAD
         CGNOperatorSearchAPIBasePath: "/api/v1",
-=======
         EUCovidCertBasePath:aEuCovidCertAPIBasePath,
->>>>>>> 93a1e3fa
         MyPortalBasePath: aMyPortalBasePath,
         PagoPABasePath: aPagoPABasePath,
         allowBPDIPSourceRange: [aValidCIDR],
