/**
 * WARNING: To start the App inside the unit test you need to mock every controller
 * or library that will fail if some required configuration is not provided.
 */

import { Express } from "express";
import * as E from "fp-ts/lib/Either";
import { NodeEnvironmentEnum } from "@pagopa/ts-commons/lib/environment";
import { CIDR } from "@pagopa/ts-commons/lib/strings";
import * as request from "supertest";
import { ServerInfo } from "../../generated/platform/ServerInfo";
import * as redisUtils from "../utils/redis";

jest.mock("@azure/storage-queue");

jest.mock("../services/redisSessionStorage");
jest.mock("../services/apiClientFactory");
jest
  .spyOn(redisUtils, "createClusterRedisClient")
  .mockImplementation((_) => async () => mockRedisClusterType);

const mockNotify = jest.fn();
jest.mock("../controllers/notificationController", () => {
  return {
    default: jest.fn().mockImplementation(() => ({
      notify: mockNotify
    }))
  };
});
const mockNotificationService = jest.fn().mockImplementation(() => ({}));
jest.mock("../services/notificationService", () => {
  return {
    default: mockNotificationService
  };
});

import appModule from "../app";
import { mockQuit, mockRedisClusterType, mockSelect } from "../__mocks__/redis";

const aValidCIDR = "192.168.0.0/16" as CIDR;

/* const aValidNotification = {
  message: {
    content: {
      markdown: "test".repeat(80),
      subject: "this is a message"
    },
    fiscal_code: "FRMTTR76M06B715E",
    id: "01CCKCY7QQ7WCHWTH8NB504386",
    sender_service_id: "234567"
  },
  sender_metadata: {
    department_name: "test department",
    organization_name: "test organization",
    service_name: "test service"
  }
}; */
const X_FORWARDED_PROTO_HEADER = "X-Forwarded-Proto";

const aAPIBasePath = "/api/v1";
const aCgnAPIBasePath = "/api/v1/cgn";
const aCgnOperatorSearchAPIBasePath = "/api/v1/cgn-operator-search";
const aIoFimsAPIBasePath = "/api/v1/fims";
const aIoSignAPIBasePath = "/api/v1/sign";
const aServicesAppBackendBasePath = "/api/v2";
const aTrialSystemBasePath = "/trials/api/v1";
const aIoWalletAPIBasePath = "/api/v1/wallet";
const aIoWalletUatAPIBasePath = "/api/v1/wallet/uat";

describe("Success app start", () => {
  // tslint:disable:no-let
  let app: Express;
  beforeAll(async () => {
    app = await appModule.newApp({
      APIBasePath: aAPIBasePath,
      CGNAPIBasePath: aCgnAPIBasePath,
      CGNOperatorSearchAPIBasePath: aCgnOperatorSearchAPIBasePath,
      IoFimsAPIBasePath: aIoFimsAPIBasePath,
      IoSignAPIBasePath: aIoSignAPIBasePath,
      IoWalletAPIBasePath: aIoWalletAPIBasePath,
      IoWalletUatAPIBasePath: aIoWalletUatAPIBasePath,
      ServicesAppBackendBasePath: aServicesAppBackendBasePath,
      TrialSystemBasePath: aTrialSystemBasePath,
      allowNotifyIPSourceRange: [aValidCIDR],
<<<<<<< HEAD
      allowSessionHandleIPSourceRange: [aValidCIDR],
=======
      authenticationBasePath: "",
>>>>>>> c9df28ce
      env: NodeEnvironmentEnum.PRODUCTION
    });
  });

  afterAll(() => {
    app.emit("server:stop");
  });

  describe("Test redirect to HTTPS", () => {
    // test case: ping. Cannot fail.
    it("should 200 and ok if pinged", () => {
      return request(app).get("/ping").expect(200, "ok");
    });

    // test case: https forced. Already set: it trust the proxy and accept the header: X-Forwarded-Proto.
    it("should respond 200 if forwarded from an HTTPS connection", () => {
      return (
        request(app)
          // Using "/info" instead of "/" since the latter returns a redirect
          .get("/info")
          .set(X_FORWARDED_PROTO_HEADER, "https")
          .expect(200)
      );
    });

    // test case: https forced. If proxy hasn't set X-Forwarded-Proto it should be forwarded to https.
    it("should respond 301 if forwarded from an HTTP connection", () => {
      return request(app).get("/").expect(301).expect("Location", /https/);
    });
  });

  /* describe("Test the checkIP middleware", () => {
    it("should allow in-range IP", () => {
      mockNotify.mockReturnValue(
        Promise.resolve(ResponseSuccessJson({ message: "ok" }))
      );

      return request(app)
        .post("/api/v1/notify?token=12345")
        .send(aValidNotification)
        .set(X_FORWARDED_PROTO_HEADER, "https")
        .set("X-Client-Ip", "1.1.1.1")
        .set("X-Forwarded-For", "192.168.1.2")
        .expect(200);
    });
    it("should block not in-range IP", () => {
      return request(app)
        .post("/api/v1/notify")
        .send(aValidNotification)
        .set(X_FORWARDED_PROTO_HEADER, "https")
        .set("X-Client-Ip", "192.0.0.0")
        .expect(401);
    });
  });*/

  describe("GET /", () => {
    it("Get root redirect", async () => {
      const response = await request(app)
        .get("/")
        .set(X_FORWARDED_PROTO_HEADER, "https")
        .expect(302);
      expect(E.isRight(ServerInfo.decode(response.body)));
    });
  });

  describe("GET /info", () => {
    it("Get info and verify ServerInfo format", async () => {
      const response = await request(app)
        .get("/info")
        .set(X_FORWARDED_PROTO_HEADER, "https")
        .expect(200);
      expect(E.isRight(ServerInfo.decode(response.body)));
    });
  });

  describe("Graceful redis shutdown", () => {
    it("should call quit method for each redis when the server stops", async () => {
      app.emit("server:stop");
      expect(mockQuit).toBeCalledTimes(mockSelect().length);
    });
  });
});

describe("Failure app start", () => {
  beforeEach(() => {
    jest.clearAllMocks();
  });

  it("Close app if Notification Service initialization fails", async () => {
    // Override return value of generateSpidStrategy with a rejected promise.
    mockNotificationService.mockImplementationOnce(() => {
      throw new Error("Error on NotificationService");
    });
    expect.assertions(1);
    try {
      await appModule.newApp({
        APIBasePath: aAPIBasePath,
        CGNAPIBasePath: aCgnAPIBasePath,
        CGNOperatorSearchAPIBasePath: aCgnOperatorSearchAPIBasePath,
        IoFimsAPIBasePath: aIoFimsAPIBasePath,
        IoSignAPIBasePath: aIoSignAPIBasePath,
        IoWalletAPIBasePath: aIoWalletAPIBasePath,
        IoWalletUatAPIBasePath: aIoWalletUatAPIBasePath,
        ServicesAppBackendBasePath: aServicesAppBackendBasePath,
        TrialSystemBasePath: aTrialSystemBasePath,
        allowNotifyIPSourceRange: [aValidCIDR],
<<<<<<< HEAD
        allowSessionHandleIPSourceRange: [aValidCIDR],
=======
        authenticationBasePath: "",
>>>>>>> c9df28ce
        env: NodeEnvironmentEnum.PRODUCTION
      });
    } catch (err) {
      expect(mockNotificationService).toBeCalledTimes(1);
    }
  });
});<|MERGE_RESOLUTION|>--- conflicted
+++ resolved
@@ -82,11 +82,6 @@
       ServicesAppBackendBasePath: aServicesAppBackendBasePath,
       TrialSystemBasePath: aTrialSystemBasePath,
       allowNotifyIPSourceRange: [aValidCIDR],
-<<<<<<< HEAD
-      allowSessionHandleIPSourceRange: [aValidCIDR],
-=======
-      authenticationBasePath: "",
->>>>>>> c9df28ce
       env: NodeEnvironmentEnum.PRODUCTION
     });
   });
@@ -193,11 +188,6 @@
         ServicesAppBackendBasePath: aServicesAppBackendBasePath,
         TrialSystemBasePath: aTrialSystemBasePath,
         allowNotifyIPSourceRange: [aValidCIDR],
-<<<<<<< HEAD
-        allowSessionHandleIPSourceRange: [aValidCIDR],
-=======
-        authenticationBasePath: "",
->>>>>>> c9df28ce
         env: NodeEnvironmentEnum.PRODUCTION
       });
     } catch (err) {
