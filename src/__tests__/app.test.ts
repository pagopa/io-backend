import * as spid from "@pagopa/io-spid-commons/dist/utils/metadata";
import { Express } from "express";
import * as E from "fp-ts/lib/Either";
import * as TE from "fp-ts/lib/TaskEither";
import { NodeEnvironmentEnum } from "@pagopa/ts-commons/lib/environment";
<<<<<<< HEAD
import { ResponseSuccessJson } from "@pagopa/ts-commons/lib/responses";
=======
>>>>>>> 13ce9196
import { CIDR } from "@pagopa/ts-commons/lib/strings";
import * as request from "supertest";
import { ServerInfo } from "../../generated/public/ServerInfo";

jest.mock("@azure/storage-queue");

jest.mock("../services/redisSessionStorage");
jest.mock("../services/redisUserMetadataStorage");
jest.mock("../services/apiClientFactory");
jest.mock("../utils/redis");

const mockNotify = jest.fn();
jest.mock("../controllers/notificationController", () => {
  return {
    default: jest.fn().mockImplementation(() => ({
      notify: mockNotify
    }))
  };
});
const mockNotificationService = jest.fn().mockImplementation(() => ({}));
jest.mock("../services/notificationService", () => {
  return {
    default: mockNotificationService
  };
});
const mockUsersLoginLogService = jest.fn().mockImplementation(() => ({}));
jest.mock("../services/usersLoginLogService", () => {
  return {
    default: mockUsersLoginLogService
  };
});

import appModule from "../app";

const aValidCIDR = "192.168.0.0/16" as CIDR;

/* const aValidNotification = {
  message: {
    content: {
      markdown: "test".repeat(80),
      subject: "this is a message"
    },
    fiscal_code: "FRMTTR76M06B715E",
    id: "01CCKCY7QQ7WCHWTH8NB504386",
    sender_service_id: "234567"
  },
  sender_metadata: {
    department_name: "test department",
    organization_name: "test organization",
    service_name: "test service"
  }
}; */
const X_FORWARDED_PROTO_HEADER = "X-Forwarded-Proto";

const aAPIBasePath = "/api/v1";
const aBonusAPIBasePath = "/bonus/api/v1";
const aPagoPABasePath = "/pagopa/api/v1";
const aMyPortalBasePath = "/myportal/api/v1";
const aBPDBasePath = "/bpd/api/v1";
const aFIMSBasePath = "/fims/api/v1";
const aCgnAPIBasePath = "/api/v1/cgn";
const aCgnOperatorSearchAPIBasePath = "/api/v1/cgn-operator-search";
const aEuCovidCertAPIBasePath = "/api/v1/eucovidcert";
const aMitVoucherBasePath = "/api/v1/mitvoucher/auth";
const aZendeskBasePath = "/api/backend/zendesk/v1";

describe("Success app start", () => {
  // tslint:disable:no-let
  let app: Express;
  beforeAll(async () => {
    app = await appModule.newApp({
      APIBasePath: aAPIBasePath,
      BPDBasePath: aBPDBasePath,
      BonusAPIBasePath: aBonusAPIBasePath,
      CGNAPIBasePath: aCgnAPIBasePath,
      CGNOperatorSearchAPIBasePath: aCgnOperatorSearchAPIBasePath,
      EUCovidCertBasePath: aEuCovidCertAPIBasePath,
      FIMSBasePath: aFIMSBasePath,
      MitVoucherBasePath: aMitVoucherBasePath,
      MyPortalBasePath: aMyPortalBasePath,
      PagoPABasePath: aPagoPABasePath,
      ZendeskBasePath: aZendeskBasePath,
      allowBPDIPSourceRange: [aValidCIDR],
      allowMyPortalIPSourceRange: [aValidCIDR],
      allowNotifyIPSourceRange: [aValidCIDR],
      allowPagoPAIPSourceRange: [aValidCIDR],
      allowSessionHandleIPSourceRange: [aValidCIDR],
      allowZendeskIPSourceRange: [aValidCIDR],
      authenticationBasePath: "",
      env: NodeEnvironmentEnum.PRODUCTION
    });
  });

  afterAll(() => {
    app.emit("server:stop");
  });

  describe("Test redirect to HTTPS", () => {
    // test case: ping. Cannot fail.
    it("should 200 and ok if pinged", () => {
      return request(app)
        .get("/ping")
        .expect(200, "ok");
    });

    // test case: https forced. Already set: it trust the proxy and accept the header: X-Forwarded-Proto.
    it("should respond 200 if forwarded from an HTTPS connection", () => {
      return request(app)
        .get("/")
        .set(X_FORWARDED_PROTO_HEADER, "https")
        .expect(200);
    });

    // test case: https forced. If proxy hasn't set X-Forwarded-Proto it should be forwarded to https.
    it("should respond 301 if forwarded from an HTTP connection", () => {
      return request(app)
        .get("/")
        .expect(301)
        .expect("Location", /https/);
    });
  });

  describe("Test the checkIP middleware", () => {
    /*  it("should allow in-range IP", () => {
      mockNotify.mockReturnValue(
        Promise.resolve(ResponseSuccessJson({ message: "ok" }))
      );

      return request(app)
        .post("/api/v1/notify?token=12345")
        .send(aValidNotification)
        .set(X_FORWARDED_PROTO_HEADER, "https")
        .set("X-Client-Ip", "1.1.1.1")
        .set("X-Forwarded-For", "192.168.1.2")
        .expect(200);
    }); */
    /* it("should block not in-range IP", () => {
      return request(app)
        .post("/api/v1/notify")
        .send(aValidNotification)
        .set(X_FORWARDED_PROTO_HEADER, "https")
        .set("X-Client-Ip", "192.0.0.0")
        .expect(401);
    }); */
  });

  describe("GET /info", () => {
    it("Get info and verify ServerInfo format", async () => {
      const response = await request(app)
        .get("/info")
        .set(X_FORWARDED_PROTO_HEADER, "https")
        .expect(200);
      expect(E.isRight(ServerInfo.decode(response.body)));
    });
  });
});

describe("Failure app start", () => {
  beforeEach(() => {
    jest.clearAllMocks();
  });
  afterAll(() => {
    jest.restoreAllMocks();
  });

  it("Close app if download IDP metadata fails on startup", async () => {
    // Override return value of generateSpidStrategy with a rejected promise.
    const mockFetchIdpsMetadata = jest
      .spyOn(spid, "fetchIdpsMetadata")
      .mockImplementation(() => {
        return TE.left(new Error("Error download metadata"));
      });
    expect.assertions(1);
    try {
      await appModule.newApp({
        APIBasePath: aAPIBasePath,
        BPDBasePath: aBPDBasePath,
        BonusAPIBasePath: aBonusAPIBasePath,
        CGNAPIBasePath: aCgnAPIBasePath,
        CGNOperatorSearchAPIBasePath: aCgnOperatorSearchAPIBasePath,
        EUCovidCertBasePath: aEuCovidCertAPIBasePath,
        FIMSBasePath: aFIMSBasePath,
        MitVoucherBasePath: aMitVoucherBasePath,
        MyPortalBasePath: aMyPortalBasePath,
        PagoPABasePath: aPagoPABasePath,
        ZendeskBasePath: aZendeskBasePath,
        allowBPDIPSourceRange: [aValidCIDR],
        allowMyPortalIPSourceRange: [aValidCIDR],
        allowNotifyIPSourceRange: [aValidCIDR],
        allowPagoPAIPSourceRange: [aValidCIDR],
        allowSessionHandleIPSourceRange: [aValidCIDR],
        allowZendeskIPSourceRange: [aValidCIDR],
        authenticationBasePath: "",
        env: NodeEnvironmentEnum.PRODUCTION
      });
    } catch (err) {
      expect(mockFetchIdpsMetadata).toBeCalledTimes(3);
    }
  });

  it("Close app if Notification Service initialization fails", async () => {
    // Override return value of generateSpidStrategy with a rejected promise.
    mockNotificationService.mockImplementationOnce(() => {
      throw new Error("Error on NotificationService");
    });
    expect.assertions(1);
    try {
      await appModule.newApp({
        APIBasePath: aAPIBasePath,
        BPDBasePath: aBPDBasePath,
        BonusAPIBasePath: aBonusAPIBasePath,
        CGNAPIBasePath: aCgnAPIBasePath,
        CGNOperatorSearchAPIBasePath: aCgnOperatorSearchAPIBasePath,
        EUCovidCertBasePath: aEuCovidCertAPIBasePath,
        FIMSBasePath: aFIMSBasePath,
        MitVoucherBasePath: aMitVoucherBasePath,
        MyPortalBasePath: aMyPortalBasePath,
        PagoPABasePath: aPagoPABasePath,
        ZendeskBasePath: aZendeskBasePath,
        allowBPDIPSourceRange: [aValidCIDR],
        allowMyPortalIPSourceRange: [aValidCIDR],
        allowNotifyIPSourceRange: [aValidCIDR],
        allowPagoPAIPSourceRange: [aValidCIDR],
        allowSessionHandleIPSourceRange: [aValidCIDR],
        allowZendeskIPSourceRange: [aValidCIDR],
        authenticationBasePath: "",
        env: NodeEnvironmentEnum.PRODUCTION
      });
    } catch (err) {
      expect(mockNotificationService).toBeCalledTimes(1);
    }
  });

  it("Close app if Users Login LogService initialization fails", async () => {
    // Override return value of generateSpidStrategy with a rejected promise.
    mockUsersLoginLogService.mockImplementationOnce(() => {
      throw new Error("Error on UsersLoginLogService");
    });
    expect.assertions(1);
    try {
      await appModule.newApp({
        APIBasePath: aAPIBasePath,
        BPDBasePath: aBPDBasePath,
        BonusAPIBasePath: aBonusAPIBasePath,
        CGNAPIBasePath: aCgnAPIBasePath,
        CGNOperatorSearchAPIBasePath: aCgnOperatorSearchAPIBasePath,
        EUCovidCertBasePath: aEuCovidCertAPIBasePath,
        FIMSBasePath: aFIMSBasePath,
        MitVoucherBasePath: aMitVoucherBasePath,
        MyPortalBasePath: aMyPortalBasePath,
        PagoPABasePath: aPagoPABasePath,
        ZendeskBasePath: aZendeskBasePath,
        allowBPDIPSourceRange: [aValidCIDR],
        allowMyPortalIPSourceRange: [aValidCIDR],
        allowNotifyIPSourceRange: [aValidCIDR],
        allowPagoPAIPSourceRange: [aValidCIDR],
        allowSessionHandleIPSourceRange: [aValidCIDR],
        allowZendeskIPSourceRange: [aValidCIDR],
        authenticationBasePath: "",
        env: NodeEnvironmentEnum.PRODUCTION
      });
    } catch (err) {
      expect(mockNotificationService).toBeCalledTimes(1);
    }
  });
});<|MERGE_RESOLUTION|>--- conflicted
+++ resolved
@@ -3,10 +3,7 @@
 import * as E from "fp-ts/lib/Either";
 import * as TE from "fp-ts/lib/TaskEither";
 import { NodeEnvironmentEnum } from "@pagopa/ts-commons/lib/environment";
-<<<<<<< HEAD
 import { ResponseSuccessJson } from "@pagopa/ts-commons/lib/responses";
-=======
->>>>>>> 13ce9196
 import { CIDR } from "@pagopa/ts-commons/lib/strings";
 import * as request from "supertest";
 import { ServerInfo } from "../../generated/public/ServerInfo";
