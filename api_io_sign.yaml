--- conflicted
+++ resolved
@@ -14,8 +14,10 @@
       responses:
         "200":
           description: io-sign metadata
-          schema:
-            $ref: "#/definitions/Metadata"
+          content:
+            application/json:
+              schema:
+                $ref: "#/components/schemas/Metadata"
         "401":
           description: Bearer token null or expired.
         "502":
@@ -23,9 +25,7 @@
         "504":
           description: Gateway timeout.
         "500":
-          description: Service unavailable.
-          schema:
-            $ref: "#/definitions/ProblemJson"
+          $ref: "#/components/schemas/ProblemJson"
 
   "/qtsp/clauses":
     get:
@@ -336,6 +336,15 @@
         required:
           - unique_name
 
+    Metadata:
+      type: object
+      properties:
+        serviceId:
+          type: string
+          minLength: 1
+      required:
+        - serviceId
+
     SignatureFieldToBeCreatedAttrs:
       type: object
       properties:
@@ -594,23 +603,6 @@
       type: string
       pattern: "^((sig[0-9]+)=:[A-Za-z0-9+/=]*:(, ?)?)+$"
 
-<<<<<<< HEAD
-  Metadata:
-      type: object
-      properties:
-        serviceId:
-          type: string
-          minLength: 1
-      required:
-        - serviceId
-
-
-securityDefinitions:
-  Bearer:
-    type: apiKey
-    name: Authorization
-    in: header
-=======
     # AssertionRef possible inputs
     AssertionRefSha256:
       type: string
@@ -620,5 +612,4 @@
       pattern: ^(sha384-[A-Za-z0-9-_=]{1,66})$
     AssertionRefSha512:
       type: string
-      pattern: ^(sha512-[A-Za-z0-9-_=]{1,88})$
->>>>>>> cff0db72
+      pattern: ^(sha512-[A-Za-z0-9-_=]{1,88})$